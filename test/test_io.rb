# -*- coding: utf-8 -*-
require 'test/unit'
require 'rbconfig'
require 'stringio'
require 'java'
require 'jruby'

class TestIO < Test::Unit::TestCase
  WINDOWS = RbConfig::CONFIG['host_os'] =~ /Windows|mswin/
  SOLARIS = RbConfig::CONFIG['host_os'] =~ /solaris/

  def setup
    @to_close = []
    @file = "TestIO_tmp"
    @file2 = "Test2IO_tmp"
    @file3 = "Test3IO_tmp"
    if (WINDOWS)
      @devnull = 'NUL:'
    else
      @devnull = '/dev/null'
    end
    @stringio = StringIO.new 'abcde'
  end

  def teardown
    @to_close.each {|io| io.close rescue nil }
    File.unlink @file rescue nil
    File.unlink @file2 rescue nil
    File.unlink @file3 rescue nil
  end

  def test_puts_on_a_recursive_array
    # Puts a recursive array
    x = []
    x << 2 << x
    f = File.new(@file, "w")
    @to_close << f
    g = IO.new(f.fileno)
    @to_close << g
    g.puts x
    g.close

    f = File.new(@file, "r")
    @to_close << f
    g = IO.new(f.fileno)
    @to_close << g
    a = f.gets
    b = f.gets
    assert_equal("2\n", a)
    assert_equal("[...]\n", b)
  end

  def test_premature_close_raises_appropriate_errors
    ensure_files @file
    # In this case we will have f close (which will pull the rug
    # out from under g) and thus make g try the ops and fail
    f = File.open(@file)
    g = IO.new(f.fileno)
    @to_close << g
    f.close
    assert_raises(Errno::EBADF) { g.readchar }
    assert_raises(Errno::EBADF) { g.readline }
    assert_raises(Errno::EBADF) { g.gets }
    assert_raises(Errno::EBADF) { g.close }
    assert_raises(IOError) { g.getc }
    assert_raises(IOError) { g.readchar }
    assert_raises(IOError) { g.read }
    assert_raises(IOError) { g.sysread 1 }

    f = File.open(@file, "w")
    g = IO.new(f.fileno)
    @to_close << g
    f.close
    assert_nothing_raised { g.print "" }
    assert_nothing_raised { g.write "" }
    assert_nothing_raised { g.puts "" }
    assert_nothing_raised { g.putc 'c' }
    assert_raises(Errno::EBADF) { g.syswrite "" }
  end

  def test_ios_with_incompatible_flags
    ensure_files @file, @file2
    # Cannot open an IO which does not have compatible permission with
    # original IO
    f = File.new(@file2, "w")
    @to_close << f
    assert_raises(Errno::EINVAL) { g = IO.new(f.fileno, "r") }
    f.close

    f = File.new(@file, "r")
    @to_close << f
    assert_raises(Errno::EINVAL) { g = IO.new(f.fileno, "w") }
    f.close
  end

  def test_ios_with_compatible_flags
    ensure_files @file
    # However, you can open a second with less permissions
    f = File.new(@file, "r+")
    @to_close << f
    g = IO.new(f.fileno, "r")
    @to_close << g
    g.gets
    f.puts "HEH"
    assert_raises(IOError) { g.write "HOH" }
    assert_equal(f.fileno, g.fileno)
    f.close
  end

  def test_empty_write_does_not_complain
    # empty write...writes nothing and does not complain
    f = File.new(@file, "w")
    @to_close << f
    i = f.syswrite("")
    assert_equal(i, 0)
    i = f.syswrite("heh")
    assert_equal(i, 3)
    f.close
  end

  def test_enoent
    assert_raises(Errno::ENOENT) { File.foreach("nonexistent_file") {} }
  end

  def test_reopen
    ensure_files @file, @file2
    file = File.open(@file)
    @to_close << file
    file.gets
    file2 = File.open(@file2)
    @to_close << file2
    file2_fileno = file2.fileno;
    file2 = file2.reopen(file)
    assert_equal(file.pos, file2.pos)
    assert_equal(file2_fileno, file2.fileno);
    assert(file.fileno != file2.fileno);
    file2.close
    file.close

    # reopen of a filename after a close should succeed (JRUBY-1885)
    assert_nothing_raised { file.reopen(@file) }
  end

  def test_file_read
    ensure_files @file
    # test that read returns correct values
    f = File.open(@file)
    @to_close << f
    f.read # read all
    assert_equal("", f.read)
    assert_equal(nil, f.read(1))
    f.close
  end

  # MRI 1.8.5 and 1.8.6 permit nil buffers with reads.
  def test_file_read_with_nil_buffer
     ensure_files @file

     f = File.open(@file)
     @to_close << f
     assert_equal " ", f.read(1, nil)
  end

  def test_open
    ensure_files @file

    assert_raises(ArgumentError) { io = IO.open }

    f = File.open(@file)
    @to_close << f
    assert_raises(ArgumentError) { io = IO.open(f.fileno, "r", :gratuitous) }
    io = IO.open(f.fileno, "r")
    @to_close << io
    assert_equal(f.fileno, io.fileno)
    assert(!io.closed?)
    io.close
    assert(io.closed?)

    assert(!f.closed?)
    assert_raises(Errno::EBADF) { f.close }
  end

  def test_open_with_block
    ensure_files @file

    f = File.open(@file)
    @to_close << f
    IO.open(f.fileno, "r") do |io|
      assert_equal(f.fileno, io.fileno)
      assert(!io.closed?)
    end

    assert(!f.closed?)
    assert_raises(Errno::EBADF) { f.close }
  end

  unless WINDOWS # Windows doesn't take kindly to perm mode tests
    def test_sysopen
      ensure_files @file

      fno = IO::sysopen(@file, "r", 0124) # not creating, mode is ignored
      assert_instance_of(Fixnum, fno)
      assert_raises(Errno::EINVAL) { IO.open(fno, "w") } # not writable
      IO.open(fno, "r") do |io|
        assert_equal(fno, io.fileno)
        assert(!io.closed?)
      end
      assert_raises(Errno::EBADF) { IO.open(fno, "r") } # fd is closed
      File.open(@file) do |f|
        mode = (f.stat.mode & 0777) # only comparing lower 9 bits
        assert(mode > 0124)
      end

      File.delete(@file)
      fno = IO::sysopen(@file, "w", 0611) # creating, mode is enforced
      File.open(@file) do |f|
        mode = (f.stat.mode & 0777)
        assert_equal(0611, mode)
      end
    end
  end

  def test_delete
    ensure_files @file, @file2, @file3
    # Test deleting files
    assert(File.delete(@file, @file2, @file3))
  end

  def test_select
    ##### select #####
    assert_equal(nil, select(nil, nil, nil, 0))
    assert_raises(ArgumentError) { select(nil, nil, nil, -1) }
  end

  class FakeStream
    attr_accessor :data
    def initialize(stream, passthrough = false)
      @stream = stream
      @passthrough = passthrough
    end
    def write(content)
      @data = content
      @stream.write(content) if @passthrough
    end
  end

  def test_puts_and_warn_redirection
    require 'stringio'
    begin
      $stdout = StringIO.new
      $stderr = StringIO.new
      $stdout.print ":"
      $stderr.print ":"
      puts "hi"
      warn "hello"
      assert_equal ":hi\n", $stdout.string
      assert_equal ":hello\n", $stderr.string
    ensure
      $stderr = STDERR
      $stdout = STDOUT
    end
  end

  # JRUBY-1894
  def test_getc_255
<<<<<<< HEAD
    File.open(@file, "wb") do |file|
      file.putc(255)
    end
=======
     File.open(@file, "wb") do |file|
       file.putc(255)
     end
     if RUBY_VERSION =~ /1\.9/
       File.open(@file, "rb") do |file|
         assert_equal("\xFF".force_encoding("binary"), file.getc)
       end
     else
       File.open(@file, "rb") do |file|
         assert_equal(255, file.getc)
       end
     end
>>>>>>> 0374610e
  end

  # JRUBY-2202
  def test_ungetc_empty_file
    File.open(@file, "w+") {}
    File.open(@file) do |file|
      assert_nil(file.getc)
      assert_equal(0, file.pos)
      file.ungetc(100)

      # The following line is an intentional regression tests,
      # it checks that JRuby doesn't break.
      assert_equal(0, file.pos)

      assert_equal("d", file.getc)
     end
  end

  # JRUBY-2202
  def test_ungetc_nonempty_file
    File.open(@file, "w+") { |file| file.puts("HELLO") }
    File.open(@file) do |file|
      assert_equal("H", file.getc)
      assert_equal(1, file.pos)
      file.ungetc(100)
      assert_equal(0, file.pos)
      assert_equal("d", file.getc)
      assert_equal(1, file.pos)
     end
  end

  # JRUBY-2202
  def test_ungetc_position_change
    File.open(@file, "w+") { |file| file.puts("HELLO") }

    # getc/ungetc the same char
    File.open(@file) do |f|
      f.ungetc(f.getc)
      assert_equal(0, f.pos)
      assert_equal("HELLO", f.read(5))
      assert_equal(5, f.pos)
    end

    # getc/ungetc different char
    File.open(@file) do |f|
      f.getc
      f.ungetc(100)
      assert_equal(0, f.pos)
      assert_equal("dELLO", f.read(5))
      assert_equal(5, f.pos)
     end
  end

  # JRUBY-2203
  # unget char should be discarded after position changing calls
  def test_unget_before_position_change
    File.open(@file, "wb+") { |file| file.puts("HELLO") }
    File.open(@file) do |f|
      f.read(3)
      f.ungetc(100)
      f.pos = 2
      assert_equal("LLO", f.read(3))

      f.ungetc(100)
      f.seek(2)
      assert_equal("LLO", f.read(3))

      f.ungetc(100)
      f.rewind
      assert_equal("HELLO", f.read(5))

      f.ungetc(100)
      f.seek(-3, IO::SEEK_END)
      assert_equal("LO", f.read(2))
    end
  end

  # JRUBY-1987
  def test_reopen_doesnt_close_same_handler
    f = File.open(@file, "w")
    @to_close << f
    x = IO.new(f.fileno)
    @to_close << x
    f.print "."
    y = x.dup
    @to_close << y
    x.reopen(y)
    f.print "."
    f.close
    out = File.read(@file)
    assert_equal "..", out
  end

  # JRUBY-1698
  def test_very_big_read
    # See JRUBY-1686: this caused OOM
    ensure_files @file
    f = File.open(@file)
    @to_close << f
    assert_nothing_raised { f.read(1000000000) }
  end

  # JRUBY-2023, multithreaded writes
  def test_multithreaded_writes
    f = File.open("__temp1", "w")
    @to_close << f
    threads = []
    100.times {
      threads << Thread.new { 100.times { f.print('.') } }
    }
    threads.each {|thread| thread.join}
    f.close
    assert File.size("__temp1") == 100*100
  ensure
    File.unlink("__temp1")
  end

  #JRUBY-2145
  def test_eof_on_dev_null
    File.open(@devnull, 'rb') { |f|
      assert(f.eof?)
    }
  end

  #JRUBY-2145
  def test_read_dev_null
    File.open(@devnull, 'rb') { |f|
      assert_equal("", f.read)
      assert_equal(nil, f.read(1))
      assert_equal([], f.readlines)
      assert_raise EOFError do
        f.readline
      end
    }
  end

  def test_read_ignores_blocks
    a = true
    File.read(@devnull) { a = false }
    assert(a)
  end

  if (WINDOWS)
    #JRUBY-2158
    def test_null_open_windows
      null_names = ['NUL', 'NUL:', 'nul', 'nul:']
      null_names.each { |name|
        File.open(name) { |f|
          assert_equal("", f.read)
          assert(f.eof?)
        }
        File.open(name, 'r+') { |f|
          assert_nil(f.puts("test"))
        }
      }
    end
  end

  def test_file_constants_included
    assert IO.include?(File::Constants)
    constants = ["APPEND", "BINARY", "CREAT", "EXCL", "FNM_CASEFOLD",
                   "FNM_DOTMATCH", "FNM_NOESCAPE", "FNM_PATHNAME", "FNM_SYSCASE",
                   "LOCK_EX", "LOCK_NB", "LOCK_SH", "LOCK_UN", "NOCTTY", "NONBLOCK",
                   "RDONLY", "RDWR", "SEEK_CUR", "SEEK_END", "SEEK_SET", "SYNC", "TRUNC",
                   "WRONLY"]
    constants = constants.map(&:to_sym)
    constants.each { |c| assert(IO.constants.include?(c), "#{c} is not included") }
  end

  #JRUBY-3012
  def test_io_reopen
    quiet_script = File.dirname(__FILE__) + '/quiet.rb'
    result = `#{ENV_JAVA['jruby.home']}/bin/jruby #{quiet_script}`.chomp
    assert_equal("foo", result)
  end

  # JRUBY-4152
  def test_tty_leak
    if $stdin.tty? # in Ant that might be false
      assert $stdin.tty?
      10_000.times {
        $stdin.tty?
      }
      assert $stdin.tty?
    end
  end

  # JRUBY-4821
  def test_clear_dollar_bang_after_open_block
    open(__FILE__) do |io|
      io.close
    end
    assert_nil $!
  end

  # JRUBY-4932
  #  def test_popen4_read_error
  #  p, o, i, e = IO.popen4(__FILE__)
  #  assert_raise(IOError) { i.read }
  #end

  def ensure_files(*files)
    files.each {|f| File.open(f, "w") {|g| g << " " } }
  end
  private :ensure_files
  
  # JRUBY-4908  ... Solaris is commented out for now until I can figure out why
  # ci will not run it properly.
  if !WINDOWS && !SOLARIS && false # temporarily disable
    def test_sh_used_appropriately
      # should not use sh
      p, o, i, e = IO.popen4("/bin/ps -a -f")
      assert_match p.to_s, i.read.lines.grep(/\/bin\/ps -a -f/).first
      
      # should use sh
      p, o, i, e = IO.popen4("/bin/ps -a -f | grep [/]bin/ps'")
      assert_no_match Regexp.new(p.to_s), i.read.lines.grep(/\/bin\/ps/).first
    end
  end
  
  # JRUBY-5114
  def test_autoclose_false_leaves_channels_open
    channel = java.io.FileInputStream.new(__FILE__).channel
    
    # sanity check
    io1 = channel.to_io(:autoclose => false)
    assert_equal "#", io1.sysread(1)
    io2 = channel.to_io(:autoclose => false)
    assert_equal " ", io2.sysread(1)
    
    # dereference and force GC a few times to finalize
    io1 = nil
    5.times { java.lang.System.gc }
    
    # io2 and original channel should still be open and usable
    assert_equal "-", io2.sysread(1)
    assert !io2.closed?
    
    assert channel.open?
  end

  def test_gets_no_args
    File.open(@file, 'w') { |f| f.write 'abcde' }

    File.open(@file) do |f|
      assert_equal 'abcde', f.gets
    end
  end

  def test_gets_separator
    File.open(@file, 'w') { |f| f.write 'abcde' }

    File.open(@file) do |f|
      assert_equal 'abc', f.gets('c')
    end
  end

  def test_stringio_gets_no_args
    assert_equal 'abcde', @stringio.gets
  end

  def test_stringio_gets_separator
    assert_equal 'abc', @stringio.gets('c')
  end

  # JRUBY-6137
  def test_rubyio_fileno_mapping_leak
    starting_count = JRuby.runtime.fileno_int_map_size
    io = org.jruby.RubyIO.new(JRuby.runtime, org.jruby.util.io.STDIO::ERR)
    open_io_count = JRuby.runtime.fileno_int_map_size
    assert_equal(starting_count + 1, open_io_count)
    io.close
    closed_io_count = JRuby.runtime.fileno_int_map_size
    assert_equal(starting_count, closed_io_count)
  end

  # JRUBY-1222
  def test_stringio_gets_utf8
    @stringio = StringIO.new("®\r\n®\r\n")
    assert_equal "®\r\n", @stringio.gets("\r\n")
    assert_equal "®\r\n", @stringio.gets("\r\n")
  end
end<|MERGE_RESOLUTION|>--- conflicted
+++ resolved
@@ -263,24 +263,9 @@
 
   # JRUBY-1894
   def test_getc_255
-<<<<<<< HEAD
     File.open(@file, "wb") do |file|
       file.putc(255)
     end
-=======
-     File.open(@file, "wb") do |file|
-       file.putc(255)
-     end
-     if RUBY_VERSION =~ /1\.9/
-       File.open(@file, "rb") do |file|
-         assert_equal("\xFF".force_encoding("binary"), file.getc)
-       end
-     else
-       File.open(@file, "rb") do |file|
-         assert_equal(255, file.getc)
-       end
-     end
->>>>>>> 0374610e
   end
 
   # JRUBY-2202
