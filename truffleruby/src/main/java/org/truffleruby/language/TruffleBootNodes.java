--- conflicted
+++ resolved
@@ -82,20 +82,16 @@
     public abstract static class MainNode extends CoreMethodArrayArgumentsNode {
 
         @Specialization
-<<<<<<< HEAD
-        public Object main(VirtualFrame frame,
+        public Object main(VirtualFrame frame, NotProvided path,
                 @Cached("create()") IndirectCallNode callNode) {
-            String inputFile = getContext().getOriginalInputFile();
-=======
-        public Object main(VirtualFrame frame, NotProvided path, @Cached("create()") IndirectCallNode callNode) {
->>>>>>> 78e78259
 
             final String inputFile = getContext().getOriginalInputFile();
             return loadMain(callNode, inputFile);
         }
 
         @Specialization(guards = "isRubyString(path)")
-        public Object loadMain(VirtualFrame frame, DynamicObject path, @Cached("create()") IndirectCallNode callNode) {
+        public Object loadMain(VirtualFrame frame, DynamicObject path,
+                @Cached("create()") IndirectCallNode callNode) {
             final String inputFile = StringOperations.getString(path);
             return loadMain(callNode, inputFile);
         }
