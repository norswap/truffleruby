require 'jbundler'

describe "something" do
  it "does something" do
    expect(__FILE__).to eq 'uri:classloader:/spec/one_spec.rb'
<<<<<<< HEAD
    expect($CLASSPATH.size).to eq 6
    expect(Jars.home).to eq 'uri:classloader://'
=======
    expect($CLASSPATH.size).to eq 4
    expect(Jars.home).to eq 'uri:classloader://jars'
>>>>>>> 83c47ba3
    expect(Dir.pwd).to eq 'uri:classloader://'
    $LOAD_PATH.each do |lp|
      # bundler or someone else messes up the $LOAD_PATH
      unless ["uri", "classloader", "//gems/bundler-1.7.7/lib", "/gems/rspec-core-3.3.1/lib", "/gems/rspec-support-3.3.0/lib" ].member?( lp )
        expect(lp).to match /^uri:classloader:|runnable.jar!\//
      end
    end
  end

  it 'see the Helper module from spec_helper' do
    expect( defined? Helper ).to eq('constant')
  end
end<|MERGE_RESOLUTION|>--- conflicted
+++ resolved
@@ -3,13 +3,8 @@
 describe "something" do
   it "does something" do
     expect(__FILE__).to eq 'uri:classloader:/spec/one_spec.rb'
-<<<<<<< HEAD
     expect($CLASSPATH.size).to eq 6
-    expect(Jars.home).to eq 'uri:classloader://'
-=======
-    expect($CLASSPATH.size).to eq 4
     expect(Jars.home).to eq 'uri:classloader://jars'
->>>>>>> 83c47ba3
     expect(Dir.pwd).to eq 'uri:classloader://'
     $LOAD_PATH.each do |lp|
       # bundler or someone else messes up the $LOAD_PATH
