#!/usr/bin/env jruby

# Copyright (c) 2016 Oracle and/or its affiliates. All rights reserved.
# This code is released under a tri EPL/GPL/LGPL license. You can use it,
# redistribute it and/or modify it under the terms of the:
#
# Eclipse Public License version 1.0
# GNU General Public License version 2
# GNU Lesser General Public License version 2.1

# A compiler for JRuby+Truffle C extensions

require 'yaml'

SULONG_DIR = ENV['SULONG_DIR']

unless SULONG_DIR
  abort 'You need to set SULONG_DIR to the location of a built checkout of the Sulong repository'
end

<<<<<<< HEAD
def mx(command, *args)
  command = "mx -p #{SULONG_DIR} #{command} #{args.join(' ')}"
  puts "$ #{command}"
  `#{command}`
=======
def mx(*args)
  command = ['mx', '-p', SULONG_DIR]
  command.push *['--java-home', ENV['JVMCI_JAVA_HOME']] if ENV['JVMCI_JAVA_HOME']
  command.push *args
  puts "$ #{command.join(' ')}"
  abort unless system(*command)
>>>>>>> f99897e9
end

cext_dir = ARGV[0]

unless cext_dir
  abort 'You need to pass the directory of a C extension so I can build it'
end

config_file = File.join(cext_dir, '.jruby-cext-build.yml')

unless File.exist?(config_file)
  abort "There is no .jruby-cext-build.yml in this C extension at the moment - I don't know how to build it"
end

config = YAML.load_file(config_file)

config_src = config['src']

if config_src.start_with?('$GEM_HOME/')
  src = Dir[ENV['GEM_HOME'] + config_src['$GEM_HOME'.size..-1]]
else
  src = Dir[File.join(cext_dir, config_src)]
end

out = File.expand_path(config['out'], cext_dir)

lls = []

src.each do |src|
  ll = File.join(File.dirname(out), File.basename(src, '.*') + '.ll')
  mx 'su-clang', "-I#{SULONG_DIR}/include", '-Ilib/ruby/truffle/cext', '-S', '-emit-llvm', *ARGV.drop(1), src, '-o', ll
  mx 'su-opt', '-S', '-mem2reg', ll, '-o', ll
  lls.push ll
end

mx 'su-link', '-o', out, *lls<|MERGE_RESOLUTION|>--- conflicted
+++ resolved
@@ -18,19 +18,12 @@
   abort 'You need to set SULONG_DIR to the location of a built checkout of the Sulong repository'
 end
 
-<<<<<<< HEAD
-def mx(command, *args)
-  command = "mx -p #{SULONG_DIR} #{command} #{args.join(' ')}"
-  puts "$ #{command}"
-  `#{command}`
-=======
 def mx(*args)
   command = ['mx', '-p', SULONG_DIR]
   command.push *['--java-home', ENV['JVMCI_JAVA_HOME']] if ENV['JVMCI_JAVA_HOME']
   command.push *args
   puts "$ #{command.join(' ')}"
   abort unless system(*command)
->>>>>>> f99897e9
 end
 
 cext_dir = ARGV[0]
