class ImportedGem
  attr_reader :name, :default_gem, :pom_version_key, :ruby_version

  def initialize( name, pom_version_key, default_gem, ruby_version = nil )
    @name = name
    @default_gem = default_gem
    @pom_version_key = pom_version_key
    @ruby_version = ruby_version
  end

  def version
    if pom_version_key =~ /.version/
      "${#{pom_version_key}}"
    else
      pom_version_key
    end
  end
end

default_gems =
  [
<<<<<<< HEAD
   ImportedGem.new( 'jruby-openssl', '0.9.8', true ),
   ImportedGem.new( 'jruby-readline', '1.0', false ),
=======
   ImportedGem.new( 'jruby-openssl', '0.9.10', true ),
>>>>>>> f0e2a9d2
   ImportedGem.new( 'rake', 'rake.version', true ),
   ImportedGem.new( 'rdoc', 'rdoc.version', true ),
   ImportedGem.new( 'minitest', 'minitest.version', true ),
   ImportedGem.new( 'test-unit', 'test-unit.version', true ),
   ImportedGem.new( 'power_assert', 'power_assert.version', true ),
   ImportedGem.new( 'psych', '2.0.15', true ),
   ImportedGem.new( 'json', 'json.version', true ),
   ImportedGem.new( 'jar-dependencies', '0.1.15', true )
  ]

project 'JRuby Lib Setup' do

  # TODO move those to method to ruby-maven
  class ::Java::JavaIo::File
    def to_pathname
      to_s.gsub( /\\/, '/' )
    end
  end
  class ::Java::JavaLang::String
    def to_pathname
      to_s.gsub( /\\/, '/' )
    end
  end
  class ::String
    def to_pathname
      self.gsub( /\\/, '/' )
    end
  end

  version = File.read( File.join( basedir, '..', 'VERSION' ) ).strip

  model_version '4.0.0'
  id 'jruby-stdlib'
  inherit "org.jruby:jruby-parent", version

  properties( 'polyglot.dump.pom' => 'pom.xml',
              'polyglot.dump.readonly' => true,
              'jruby.plugins.version' => '1.0.9',
              'gem.home' => '${basedir}/ruby/gems/shared',
              # we copy everything into the target/classes/META-INF
              # so the jar plugin just packs it - see build/resources below
              'jruby.complete.home' => '${project.build.outputDirectory}/META-INF/jruby.home',
              'jruby.complete.gems' => '${jruby.complete.home}/lib/ruby/gems/shared' )

  # just depends on jruby-core so we are sure the jruby.jar is in place
  jar "org.jruby:jruby-core:#{version}", :scope => 'test'

  repository( :url => 'https://otto.takari.io/content/repositories/rubygems/maven/releases',
              :id => 'rubygems-releases' )
  repository( :url => 'http://rubygems-proxy.torquebox.org/releases',
              :id => 'tb-rubygems-releases' )

  plugin( :clean,
          :filesets => [ { :directory => '${basedir}/ruby/gems/shared/specifications/default',
                           :includes => [ '*' ] },
                         { :directory => '${basedir}/ruby/stdlib',
                           :includes => [ '**/bouncycastle/**/*.jar' ] } ] )

  # tell maven to download the respective gem artifacts
  default_gems.each do |g|
    # use provided scope so it is not a real dependency for runtime
    dependency 'rubygems', g.name, g.version, :type => 'gem', :scope => :provided do
      exclusion 'rubygems:jar-dependencies'
    end
  end

  gem 'ruby-maven', '3.3.3', :scope => :provided

  default_gemnames = default_gems.collect { |g| g.name }

  # TODO no hardcoded group-ids
  plugin :dependency, :useRepositoryLayout => true, :outputDirectory => 'ruby/stdlib', :excludeGroupIds => 'rubygems', :includeScope => :provided do
    execute_goal 'copy-dependencies', :phase => 'generate-resources'
  end

  execute :install_gems, :'initialize' do |ctx|
    require 'fileutils'

    puts "using jruby #{JRUBY_VERSION}"

    target = ctx.project.build.directory.to_pathname
    gem_home = File.join( target, 'rubygems' )
    gems = File.join( gem_home, 'gems' )
    specs = File.join( gem_home, 'specifications' )
    cache = File.join( gem_home, 'cache' )
    jruby_gems = File.join( ctx.project.basedir.to_pathname, 'ruby', 'gems', 'shared' )
    default_specs = File.join( ctx.project.basedir.to_pathname, 'ruby', 'gems', 'shared',
                               'specifications', 'default' )
    bin_stubs = File.join( ctx.project.basedir.to_pathname, 'ruby', 'gems', 'shared',
                           'gems' )
    ruby_dir = File.join( ctx.project.basedir.to_pathname, 'ruby' )
    FileUtils.mkdir_p( default_specs )

    # have an empty openssl.rb so we do not run in trouble with not having
    # jopenssl which is part of the default gems
    lib_dir = File.join( target, 'lib' )
    openssl = File.join( lib_dir, 'openssl.rb' )
    FileUtils.mkdir_p( lib_dir )
    File.open( openssl, 'w' )
    $LOAD_PATH.unshift lib_dir

    # since the bouncy castle .jars are version-ed (e.g. bcprov-jdk15on-1.47)
    # make sure we cleanup before adding the ones from the jruby-openssl.gem:
    Dir.glob( File.join( lib_dir, "bc{prov,pkix}*.jar" ) ).each do |f|
      # use this instead of FileUtils.rm_f - issue #1698
      File.delete( f ) if File.exists?( f )
    end

    # now we can require the rubygems staff
    require 'rubygems/installer'
    require 'rubygems/package'

    puts 'install gems unless already installed'
    ENV_JAVA['jars.skip'] = 'true'
    ctx.project.artifacts.select do |a|
      a.group_id == 'rubygems' || a.group_id == 'org.jruby.gems'
    end.each do |a|
      ghome = default_gemnames.member?( a.artifact_id ) ? gem_home : jruby_gems
      if Dir[ File.join( ghome, 'cache', File.basename( a.file.to_pathname ).sub( /.gem/, '*.gem' ) ) ].empty?
        puts a.file.to_pathname
        installer = Gem::Installer.new( a.file.to_pathname,
                                        :wrappers => true,
                                        :ignore_dependencies => true,
                                        :install_dir => ghome )
        installer.install
      end
    end

    default_gems.each do |g|
      pom_version = ctx.project.properties.get( g.pom_version_key ) || g.pom_version_key
      version = pom_version.sub( /-SNAPSHOT/, '' )

      # install the gem unless already installed
      if Dir[ File.join( default_specs, "#{g.name}-#{version}*.gemspec" ) ].empty?

        puts
        puts "--- gem #{g.name}-#{version} ---"

        # copy the gem content to stdlib
        stdlib_dir = File.join( ruby_dir, 'stdlib' )
        puts "copy gem content to #{stdlib_dir}"
        # assume default require_path
        require_base = File.join( gems, "#{g.name}-#{version}*", 'lib' )
        require_files = File.join( require_base, '*' )

        # copy in new ones and mark writable for future updates (e.g. minitest)
        stdlib_locs = []
        Dir[ require_files ].each do |f|
          puts "copying: #{f} to #{stdlib_dir}"
          FileUtils.cp_r( f, stdlib_dir )

          stdlib_loc = f.sub( File.dirname(f), stdlib_dir )
          if File.directory?(stdlib_loc)
            stdlib_locs += Dir[stdlib_loc + "/*"].to_a
          else
            stdlib_locs << stdlib_loc
          end
        end

        # fix permissions on copied files
        stdlib_locs.each do |f|
          next if File.writable? f

          puts "fixing permissions: #{f}"
          # TODO: better way to just set it writable without changing all modes?
          FileUtils.chmod_R(0644, f)
        end

        # copy bin files if the gem has any
        bin = File.join( gems, "#{g.name}-#{version}", 'bin' )
        if File.exists? bin
          Dir[ File.join( bin, '*' ) ].each do |f|
            puts "copy to bin: #{File.basename( f )}"
            target = File.join( bin_stubs, f.sub( /#{gems}/, '' ) )
            FileUtils.mkdir_p( File.dirname( target ) )
            FileUtils.cp_r( f, target )
          end
        end

        if g.default_gem
          specfile_wildcard = "#{g.name}-#{version}*.gemspec"
          specfile = Dir[ File.join( specs,  specfile_wildcard ) ].first

          unless specfile
            raise Errno::ENOENT, "gemspec #{specfile_wildcard} not found in #{specs}; dependency unspecified in lib/pom.xml?"
          end

          specname = File.basename( specfile )
          puts "copy to specifications/default: #{specname}"

          spec = Gem::Package.new( Dir[ File.join( cache, "#{g.name}-#{version}*.gem" ) ].first ).spec
          File.open( File.join( default_specs, specname ), 'w' ) do |f|
            f.print( spec.to_ruby )
          end
        end
      end
    end

    # patch jruby-openssl - remove file which should be only inside gem
    # use this instead of FileUtils.rm_f - issue #1698
    f = File.join( ruby_dir, 'stdlib', 'jruby-openssl.rb' )
    File.delete( f ) if File.exists?( f )

    # we do not want rubygems_plugin.rb within jruby
    f = File.join( ruby_dir, 'stdlib', 'rubygems_plugin.rb' )
    File.delete( f ) if File.exists?( f )

    # fix file permissions of installed gems
    ( Dir[ File.join( jruby_gems, '**/*' ) ] + Dir[ File.join( jruby_gems, '**/.*' ) ] ).each do |f|
      File.chmod( 0644, f ) rescue nil if File.file?( f )
    end
  end

  execute( 'fix shebang on gem bin files and add *.bat files',
           'generate-resources' ) do |ctx|

    puts 'fix the gem stub files'
    jruby_home = ctx.project.basedir.to_pathname + '/../'
    bindir = File.join( jruby_home, 'lib', 'ruby', 'gems', 'shared', 'bin' )
    Dir[ File.join( bindir, '*' ) ].each do |f|
      content = File.read( f )
      new_content = content.sub( /#!.*/, "#!/usr/bin/env jruby
" )
      File.open( f, "w" ) { |file| file.print( new_content ) }
    end

    puts 'generate the missing bat files'
    Dir[File.join( jruby_home, 'bin', '*' )].each do |fn|
      next unless File.file?(fn)
      next if fn =~ /.bat$/
      next if File.exist?("#{fn}.bat")
      next unless File.open(fn, 'r', :internal_encoding => 'ASCII-8BIT') do |io|
        line = io.readline rescue ""
        line =~ /^#!.*ruby/
      end
      puts "Generating #{File.basename(fn)}.bat"
      File.open("#{fn}.bat", "wb") do |f|
        f.print "@ECHO OFF\r\n"
        f.print "@\"%~dp0jruby.exe\" -S #{File.basename(fn)} %*\r\n"
      end
    end
  end

  execute( 'copy bin/jruby.bash to bin/jruby',
           'process-resources' ) do |ctx|
    require 'fileutils'
    jruby_complete = ctx.project.properties.get_property( 'jruby.complete.home' )
    FileUtils.cp( File.join( jruby_complete, 'bin', 'jruby.bash' ),
                  File.join( jruby_complete, 'bin', 'jruby' ) )
  end

  execute 'jrubydir', 'prepare-package' do |ctx|
    require( ctx.project.basedir.to_pathname + '/../core/src/main/ruby/jruby/commands.rb' )
    JRuby::Commands.generate_dir_info( ctx.project.build.output_directory.to_pathname + '/META-INF/jruby.home' )
  end

  # we have no sources and attach an empty jar later in the build to
  # satisfy oss.sonatype.org upload

  plugin( :source, 'skipSource' =>  'true' )

  # this plugin is configured to attach empty jars for sources and javadocs
  plugin( 'org.codehaus.mojo:build-helper-maven-plugin' )

  build do

    # both resources are includes for the $jruby_home/lib directory

    resource do
      directory '${gem.home}'
      includes 'gems/rake-${rake.version}/bin/r*', 'gems/rdoc-${rdoc.version}/bin/r*', 'specifications/default/*.gemspec'
      target_path '${jruby.complete.gems}'
    end

    resource do
      directory '${basedir}/..'
      includes 'bin/ast*', 'bin/gem*', 'bin/irb*', 'bin/jgem*', 'bin/jirb*', 'bin/jruby*', 'bin/rake*', 'bin/ri*', 'bin/rdoc*', 'bin/testrb*', 'lib/ruby/stdlib/**', 'lib/ruby/truffle/**'
      excludes 'bin/jruby', 'bin/jruby*_*', 'bin/jruby*-*', '**/.*', 'lib/ruby/stdlib/rubygems/defaults/jruby_native.rb'
      target_path '${jruby.complete.home}'
    end
  end
end<|MERGE_RESOLUTION|>--- conflicted
+++ resolved
@@ -19,12 +19,8 @@
 
 default_gems =
   [
-<<<<<<< HEAD
-   ImportedGem.new( 'jruby-openssl', '0.9.8', true ),
+   ImportedGem.new( 'jruby-openssl', '0.9.10', true ),
    ImportedGem.new( 'jruby-readline', '1.0', false ),
-=======
-   ImportedGem.new( 'jruby-openssl', '0.9.10', true ),
->>>>>>> f0e2a9d2
    ImportedGem.new( 'rake', 'rake.version', true ),
    ImportedGem.new( 'rdoc', 'rdoc.version', true ),
    ImportedGem.new( 'minitest', 'minitest.version', true ),
