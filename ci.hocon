--- conflicted
+++ resolved
@@ -35,12 +35,7 @@
     [cd, graal-workspace],
     [git, clone, "https://github.com/graalvm/graal-core.git"],
     [cd, graal-core],
-<<<<<<< HEAD
-    [mx, sforceimports], // ../../mx/mx
-=======
-    [git, checkout, "3a28fca1b331f9912dabd231052354cffa9dee9c"],
     [mx, sforceimports],
->>>>>>> 9e63a294
     [mx, --vm, server, build],
     [cd, ../..]
   ]
