<?xml version="1.0" encoding="UTF-8"?>
<!--


DO NOT MODIFIY - GENERATED CODE


-->
<project xsi:schemaLocation="http://maven.apache.org/POM/4.0.0 http://maven.apache.org/xsd/maven-4.0.0.xsd" xmlns="http://maven.apache.org/POM/4.0.0"
    xmlns:xsi="http://www.w3.org/2001/XMLSchema-instance">
  <modelVersion>4.0.0</modelVersion>
  <parent>
    <groupId>org.jruby</groupId>
    <artifactId>jruby-parent</artifactId>
    <version>9.0.5.0-SNAPSHOT</version>
  </parent>
  <artifactId>jruby-truffle</artifactId>
  <name>JRuby Truffle</name>
  <properties>
    <jruby.basedir>${basedir}/..</jruby.basedir>
    <polyglot.dump.readonly>true</polyglot.dump.readonly>
    <polyglot.dump.pom>pom.xml</polyglot.dump.pom>
  </properties>
  <dependencies>
    <dependency>
      <groupId>org.yaml</groupId>
      <artifactId>snakeyaml</artifactId>
      <version>1.14</version>
    </dependency>
    <dependency>
      <groupId>org.jruby</groupId>
      <artifactId>jruby-core</artifactId>
      <version>${project.version}</version>
      <scope>provided</scope>
    </dependency>
    <dependency>
      <groupId>com.oracle.truffle</groupId>
      <artifactId>truffle-api</artifactId>
      <version>a6a1efa177d2aba0b726e024755ec571b601b4d2-SNAPSHOT</version>
    </dependency>
    <dependency>
      <groupId>com.oracle.truffle</groupId>
      <artifactId>truffle-debug</artifactId>
      <version>a6a1efa177d2aba0b726e024755ec571b601b4d2-SNAPSHOT</version>
    </dependency>
    <dependency>
      <groupId>com.oracle.truffle</groupId>
      <artifactId>truffle-dsl-processor</artifactId>
      <version>a6a1efa177d2aba0b726e024755ec571b601b4d2-SNAPSHOT</version>
      <scope>provided</scope>
    </dependency>
    <dependency>
      <groupId>com.oracle.truffle</groupId>
      <artifactId>truffle-tck</artifactId>
      <version>a6a1efa177d2aba0b726e024755ec571b601b4d2-SNAPSHOT</version>
      <scope>test</scope>
    </dependency>
    <dependency>
      <groupId>junit</groupId>
      <artifactId>junit</artifactId>
      <scope>test</scope>
    </dependency>
  </dependencies>
  <repositories>
    <repository>
      <id>truffle</id>
      <url>http://lafo.ssw.uni-linz.ac.at/nexus/content/repositories/snapshots/</url>
    </repository>
  </repositories>
  <build>
    <defaultGoal>package</defaultGoal>
    <resources>
      <resource>
        <targetPath>${project.build.directory}/classes/jruby-truffle</targetPath>
        <directory>src/main/ruby</directory>
        <includes>
          <include>**/*rb</include>
        </includes>
      </resource>
    </resources>
    <plugins>
      <plugin>
        <artifactId>maven-compiler-plugin</artifactId>
        <executions>
          <execution>
            <id>anno</id>
            <phase>process-resources</phase>
            <goals>
              <goal>compile</goal>
            </goals>
            <configuration>
              <includes>
                <include>org/jruby/truffle/om/dsl/processor/OMProcessor.java</include>
              </includes>
              <compilerArgs>
                <compilerArg>-XDignore.symbol.file=true</compilerArg>
                <compilerArg>-J-ea</compilerArg>
              </compilerArgs>
            </configuration>
          </execution>
          <execution>
            <id>default-compile</id>
            <phase>compile</phase>
            <goals>
              <goal>compile</goal>
            </goals>
            <configuration>
              <annotationProcessors>
                <annotationProcessor>org.jruby.truffle.om.dsl.processor.OMProcessor</annotationProcessor>
                <annotationProcessor>com.oracle.truffle.dsl.processor.TruffleProcessor</annotationProcessor>
<<<<<<< HEAD
                <annotationProcessor>com.oracle.truffle.dsl.processor.LanguageRegistrationProcessor</annotationProcessor>
=======
                <annotationProcessor>com.oracle.truffle.dsl.processor.verify.VerifyTruffleProcessor</annotationProcessor>
>>>>>>> 511b580b
              </annotationProcessors>
              <generatedSourcesDirectory>target/generated-sources</generatedSourcesDirectory>
              <compilerArgs>
                <compilerArg>-XDignore.symbol.file=true</compilerArg>
                <compilerArg>-J-Duser.language=en</compilerArg>
                <compilerArg>-J-Dfile.encoding=UTF-8</compilerArg>
                <compilerArg>-J-ea</compilerArg>
              </compilerArgs>
            </configuration>
          </execution>
        </executions>
        <configuration>
          <encoding>utf-8</encoding>
          <debug>true</debug>
          <verbose>false</verbose>
          <showWarnings>true</showWarnings>
          <showDeprecation>true</showDeprecation>
          <source>${base.java.version}</source>
          <source>1.7</source>
          <target>${base.javac.version}</target>
          <target>1.7</target>
          <useIncrementalCompilation>false</useIncrementalCompilation>
        </configuration>
      </plugin>
      <plugin>
        <artifactId>maven-shade-plugin</artifactId>
        <executions>
          <execution>
            <id>create lib/jruby-truffle.jar</id>
            <phase>package</phase>
            <goals>
              <goal>shade</goal>
            </goals>
            <configuration>
              <outputFile>${jruby.basedir}/lib/jruby-truffle.jar</outputFile>
            </configuration>
          </execution>
        </executions>
      </plugin>
    </plugins>
  </build>
  <profiles>
    <profile>
      <id>dist</id>
      <build>
        <plugins>
          <plugin>
            <artifactId>maven-shade-plugin</artifactId>
            <executions>
              <execution>
                <id>pack jruby-truffle-complete.jar</id>
                <phase>verify</phase>
                <goals>
                  <goal>shade</goal>
                </goals>
                <configuration>
                  <artifactSet>
                    <includes>
                      <include>com.oracle:truffle</include>
                      <include>com.oracle:truffle-interop</include>
                    </includes>
                  </artifactSet>
                  <outputFile>${project.build.directory}/jruby-truffle-${project.version}-complete.jar</outputFile>
                </configuration>
              </execution>
            </executions>
          </plugin>
        </plugins>
      </build>
    </profile>
    <profile>
      <id>jruby-jars</id>
      <build>
        <plugins>
          <plugin>
            <artifactId>maven-shade-plugin</artifactId>
            <executions>
              <execution>
                <id>pack jruby-truffle-complete.jar</id>
                <phase>verify</phase>
                <goals>
                  <goal>shade</goal>
                </goals>
                <configuration>
                  <artifactSet>
                    <includes>
                      <include>com.oracle:truffle</include>
                      <include>com.oracle:truffle-interop</include>
                    </includes>
                  </artifactSet>
                  <outputFile>${project.build.directory}/jruby-truffle-${project.version}-complete.jar</outputFile>
                </configuration>
              </execution>
            </executions>
          </plugin>
        </plugins>
      </build>
    </profile>
    <profile>
      <id>all</id>
      <build>
        <plugins>
          <plugin>
            <artifactId>maven-shade-plugin</artifactId>
            <executions>
              <execution>
                <id>pack jruby-truffle-complete.jar</id>
                <phase>verify</phase>
                <goals>
                  <goal>shade</goal>
                </goals>
                <configuration>
                  <artifactSet>
                    <includes>
                      <include>com.oracle:truffle</include>
                      <include>com.oracle:truffle-interop</include>
                    </includes>
                  </artifactSet>
                  <outputFile>${project.build.directory}/jruby-truffle-${project.version}-complete.jar</outputFile>
                </configuration>
              </execution>
            </executions>
          </plugin>
        </plugins>
      </build>
    </profile>
    <profile>
      <id>release</id>
      <build>
        <plugins>
          <plugin>
            <artifactId>maven-shade-plugin</artifactId>
            <executions>
              <execution>
                <id>pack jruby-truffle-complete.jar</id>
                <phase>verify</phase>
                <goals>
                  <goal>shade</goal>
                </goals>
                <configuration>
                  <artifactSet>
                    <includes>
                      <include>com.oracle:truffle</include>
                      <include>com.oracle:truffle-interop</include>
                    </includes>
                  </artifactSet>
                  <outputFile>${project.build.directory}/jruby-truffle-${project.version}-complete.jar</outputFile>
                </configuration>
              </execution>
            </executions>
          </plugin>
        </plugins>
      </build>
    </profile>
  </profiles>
</project><|MERGE_RESOLUTION|>--- conflicted
+++ resolved
@@ -108,11 +108,8 @@
               <annotationProcessors>
                 <annotationProcessor>org.jruby.truffle.om.dsl.processor.OMProcessor</annotationProcessor>
                 <annotationProcessor>com.oracle.truffle.dsl.processor.TruffleProcessor</annotationProcessor>
-<<<<<<< HEAD
+                <annotationProcessor>com.oracle.truffle.dsl.processor.verify.VerifyTruffleProcessor</annotationProcessor>
                 <annotationProcessor>com.oracle.truffle.dsl.processor.LanguageRegistrationProcessor</annotationProcessor>
-=======
-                <annotationProcessor>com.oracle.truffle.dsl.processor.verify.VerifyTruffleProcessor</annotationProcessor>
->>>>>>> 511b580b
               </annotationProcessors>
               <generatedSourcesDirectory>target/generated-sources</generatedSourcesDirectory>
               <compilerArgs>
