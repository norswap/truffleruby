--- conflicted
+++ resolved
@@ -2258,22 +2258,6 @@
     }
 
     @Override
-<<<<<<< HEAD
-    public RubyNode visitNewlineNode(org.jruby.ast.NewlineNode node) {
-        final SourceSection sourceSection = translate(node.getPosition());
-
-        final List<RubyNode> lineSequence = new ArrayList<>();
-
-        lineSequence.add(node.getNextNode().accept(this));
-
-        lineSequence.get(0).setAtNewline();
-
-        return SequenceNode.sequence(context, sourceSection, lineSequence);
-    }
-
-    @Override
-=======
->>>>>>> 9946faeb
     public RubyNode visitNextNode(org.jruby.ast.NextNode node) {
         final SourceSection sourceSection = translate(node.getPosition());
 
