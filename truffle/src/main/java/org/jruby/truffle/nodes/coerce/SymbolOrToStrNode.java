/*
 * Copyright (c) 2015 Oracle and/or its affiliates. All rights reserved. This
 * code is released under a tri EPL/GPL/LGPL license. You can use it,
 * redistribute it and/or modify it under the terms of the:
 *
 * Eclipse Public License version 1.0
 * GNU General Public License version 2
 * GNU Lesser General Public License version 2.1
 */

package org.jruby.truffle.nodes.coerce;

import com.oracle.truffle.api.CompilerDirectives;
import com.oracle.truffle.api.dsl.NodeChild;
import com.oracle.truffle.api.dsl.Specialization;
import com.oracle.truffle.api.frame.VirtualFrame;
import com.oracle.truffle.api.source.SourceSection;

import org.jruby.truffle.nodes.RubyNode;
import org.jruby.truffle.nodes.dispatch.CallDispatchHeadNode;
import org.jruby.truffle.nodes.dispatch.DispatchHeadNodeFactory;
import org.jruby.truffle.runtime.RubyContext;
import org.jruby.truffle.runtime.control.RaiseException;
import org.jruby.truffle.runtime.core.RubyString;
import org.jruby.truffle.runtime.core.RubySymbol;

@NodeChild(value = "child", type = RubyNode.class)
public abstract class SymbolOrToStrNode extends RubyNode {

    @Child private CallDispatchHeadNode toStr;

    public SymbolOrToStrNode(RubyContext context, SourceSection sourceSection) {
        super(context, sourceSection);
        toStr = DispatchHeadNodeFactory.createMethodCall(context);
    }

<<<<<<< HEAD
=======
    public SymbolOrToStrNode(SymbolOrToStrNode prev) {
        super(prev);
        toStr = prev.toStr;
    }

    public abstract String executeToJavaString(VirtualFrame frame, Object object);

>>>>>>> 9bed84f9
    @Specialization
    public String coerceRubySymbol(RubySymbol symbol) {
        return symbol.toString();
    }

    @Specialization
    public String coerceRubyString(RubyString string) {
        return string.toString();
    }

    @Specialization(guards = { "!isRubySymbol(object)", "!isRubyString(object)" })
    public String coerceObject(VirtualFrame frame, Object object) {
        notDesignedForCompilation();

        final Object coerced;

        try {
            coerced = toStr.call(frame, object, "to_str", null);
        } catch (RaiseException e) {
            if (e.getRubyException().getLogicalClass() == getContext().getCoreLibrary().getNoMethodErrorClass()) {
                CompilerDirectives.transferToInterpreter();
                throw new RaiseException(getContext().getCoreLibrary().typeErrorNoImplicitConversion(object, "String", this));
            } else {
                throw e;
            }
        }

        if (coerced instanceof RubyString) {
            return ((RubyString) coerced).toString();
        } else {
            CompilerDirectives.transferToInterpreter();
            throw new RaiseException(getContext().getCoreLibrary().typeErrorBadCoercion(object, "String", "to_str", coerced, this));
        }
    }

}<|MERGE_RESOLUTION|>--- conflicted
+++ resolved
@@ -34,16 +34,8 @@
         toStr = DispatchHeadNodeFactory.createMethodCall(context);
     }
 
-<<<<<<< HEAD
-=======
-    public SymbolOrToStrNode(SymbolOrToStrNode prev) {
-        super(prev);
-        toStr = prev.toStr;
-    }
+    public abstract String executeToJavaString(VirtualFrame frame, Object name);
 
-    public abstract String executeToJavaString(VirtualFrame frame, Object object);
-
->>>>>>> 9bed84f9
     @Specialization
     public String coerceRubySymbol(RubySymbol symbol) {
         return symbol.toString();
@@ -78,5 +70,4 @@
             throw new RaiseException(getContext().getCoreLibrary().typeErrorBadCoercion(object, "String", "to_str", coerced, this));
         }
     }
-
 }