/*
 * Copyright (c) 2013, 2015 Oracle and/or its affiliates. All rights reserved. This
 * code is released under a tri EPL/GPL/LGPL license. You can use it,
 * redistribute it and/or modify it under the terms of the:
 *
 * Eclipse Public License version 1.0
 * GNU General Public License version 2
 * GNU Lesser General Public License version 2.1
 */
package org.jruby.truffle.nodes.core;

import com.oracle.truffle.api.CompilerDirectives;
import com.oracle.truffle.api.CompilerDirectives.TruffleBoundary;
import com.oracle.truffle.api.Truffle;
import com.oracle.truffle.api.dsl.CreateCast;
import com.oracle.truffle.api.dsl.NodeChild;
import com.oracle.truffle.api.dsl.NodeChildren;
import com.oracle.truffle.api.dsl.Specialization;
import com.oracle.truffle.api.frame.*;
import com.oracle.truffle.api.source.Source;
import com.oracle.truffle.api.source.SourceSection;
import com.oracle.truffle.api.utilities.ConditionProfile;

import org.jcodings.Encoding;
import org.jruby.common.IRubyWarnings;
import org.jruby.runtime.Visibility;
import org.jruby.truffle.nodes.RubyNode;
import org.jruby.truffle.nodes.ThreadLocalObjectNode;
import org.jruby.truffle.nodes.cast.NumericToFloatNode;
import org.jruby.truffle.nodes.cast.NumericToFloatNodeFactory;
import org.jruby.truffle.nodes.coerce.ToStrNodeFactory;
import org.jruby.truffle.nodes.control.WhileNode;
import org.jruby.truffle.nodes.core.KernelNodesFactory.SameOrEqualNodeFactory;
import org.jruby.truffle.nodes.dispatch.*;
import org.jruby.truffle.nodes.globals.WrapInThreadLocalNode;
import org.jruby.truffle.nodes.literal.BooleanLiteralNode;
import org.jruby.truffle.nodes.objects.*;
import org.jruby.truffle.nodes.objectstorage.WriteHeadObjectFieldNode;
import org.jruby.truffle.nodes.rubinius.ObjectPrimitiveNodes;
import org.jruby.truffle.nodes.rubinius.ObjectPrimitiveNodesFactory;
import org.jruby.truffle.nodes.yield.YieldNode;
import org.jruby.truffle.runtime.*;
import org.jruby.truffle.runtime.backtrace.Activation;
import org.jruby.truffle.runtime.backtrace.Backtrace;
import org.jruby.truffle.runtime.backtrace.MRIBacktraceFormatter;
import org.jruby.truffle.runtime.control.RaiseException;
import org.jruby.truffle.runtime.core.*;
import org.jruby.truffle.runtime.hash.HashOperations;
import org.jruby.truffle.runtime.hash.KeyValue;
import org.jruby.truffle.runtime.methods.InternalMethod;
import org.jruby.truffle.runtime.subsystems.FeatureManager;
import org.jruby.truffle.runtime.subsystems.ThreadManager.BlockingActionWithoutGlobalLock;
import org.jruby.util.ByteList;
import org.jruby.util.cli.Options;

import java.io.*;
import java.math.BigInteger;
import java.nio.charset.StandardCharsets;
import java.util.*;

@CoreClass(name = "Kernel")
public abstract class KernelNodes {

    @CoreMethod(names = "`", isModuleFunction = true, needsSelf = false, required = 1)
    public abstract static class BacktickNode extends CoreMethodNode {

        public BacktickNode(RubyContext context, SourceSection sourceSection) {
            super(context, sourceSection);
        }

        @Specialization
        public RubyString backtick(RubyString command) {
            // Command is lexically a string interoplation, so variables will already have been expanded

            notDesignedForCompilation();

            final RubyContext context = getContext();

            final RubyHash env = context.getCoreLibrary().getENV();

            final List<String> envp = new ArrayList<>();

            // TODO(CS): cast
            for (KeyValue keyValue : HashOperations.verySlowToKeyValues(env)) {
                envp.add(keyValue.getKey().toString() + "=" + keyValue.getValue().toString());
            }

            final Process process;

            try {
                // We need to run via bash to get the variable and other expansion we expect
                process = Runtime.getRuntime().exec(new String[]{"bash", "-c", command.toString()}, envp.toArray(new String[envp.size()]));
            } catch (IOException e) {
                throw new RuntimeException(e);
            }

            final InputStream stdout = process.getInputStream();
            final InputStreamReader reader = new InputStreamReader(stdout, StandardCharsets.UTF_8);

            final StringBuilder resultBuilder = new StringBuilder();

            // TODO(cs): this isn't great for binary output

            try {
                int c;

                while ((c = reader.read()) != -1) {
                    resultBuilder.append((char) c);
                }
            } catch (IOException e) {
                throw new RuntimeException(e);
            }

            // TODO (nirvdrum 10-Mar-15) This should be using the default external encoding, rather than hard-coded to UTF-8.
            return context.makeString(resultBuilder.toString(), RubyEncoding.getEncoding("UTF-8").getEncoding());
        }

    }

    /**
     * Check if operands are the same object or call #==.
     * Known as rb_equal() in MRI. The fact Kernel#=== uses this is pure coincidence.
     */
    @CoreMethod(names = "===", required = 1)
    public abstract static class SameOrEqualNode extends CoreMethodNode {

        @Child private BasicObjectNodes.ReferenceEqualNode referenceEqualNode;
        @Child private CallDispatchHeadNode equalNode;

        private final ConditionProfile sameProfile = ConditionProfile.createBinaryProfile();

        public SameOrEqualNode(RubyContext context, SourceSection sourceSection) {
            super(context, sourceSection);
        }

        public abstract boolean executeSameOrEqual(VirtualFrame frame, Object a, Object b);

        @Specialization
        public boolean sameOrEqual(VirtualFrame frame, Object a, Object b) {
            if (sameProfile.profile(areSame(frame, a, b))) {
                return true;
            } else {
                return areEqual(frame, a, b);
            }
        }

        private boolean areSame(VirtualFrame frame, Object left, Object right) {
            if (referenceEqualNode == null) {
                CompilerDirectives.transferToInterpreterAndInvalidate();
                referenceEqualNode = insert(BasicObjectNodesFactory.ReferenceEqualNodeFactory.create(getContext(), getSourceSection(), null, null));
            }

            return referenceEqualNode.executeReferenceEqual(frame, left, right);
        }

        private boolean areEqual(VirtualFrame frame, Object left, Object right) {
            if (equalNode == null) {
                CompilerDirectives.transferToInterpreterAndInvalidate();
                equalNode = insert(DispatchHeadNodeFactory.createMethodCall(getContext(), false, false, null));
            }

            return equalNode.callBoolean(frame, left, "==", null, right);
        }

    }

    @CoreMethod(names = "=~", required = 1, needsSelf = false)
    public abstract static class MatchNode extends CoreMethodNode {

        public MatchNode(RubyContext context, SourceSection sourceSection) {
            super(context, sourceSection);
        }

        @Specialization
        public RubyNilClass equal(Object other) {
            return nil();
        }

    }

    @CoreMethod(names = "!~", required = 1)
    public abstract static class NotMatchNode extends CoreMethodNode {

        @Child private CallDispatchHeadNode matchNode;

        public NotMatchNode(RubyContext context, SourceSection sourceSection) {
            super(context, sourceSection);
            matchNode = DispatchHeadNodeFactory.createMethodCall(context, false, false, null);
        }

        @Specialization
        public boolean notMatch(VirtualFrame frame, Object self, Object other) {
            return !matchNode.callBoolean(frame, self, "=~", null, other);
        }

    }

    @CoreMethod(names = {"<=>"}, required = 1)
    public abstract static class CompareNode extends CoreMethodNode {

        @Child private SameOrEqualNode equalNode;

        public CompareNode(RubyContext context, SourceSection sourceSection) {
            super(context, sourceSection);
            equalNode = SameOrEqualNodeFactory.create(context, sourceSection, new RubyNode[]{null, null});
        }

        @Specialization
        public Object compare(VirtualFrame frame, Object self, Object other) {
            if (equalNode.executeSameOrEqual(frame, self, other)) {
                return 0;
            } else {
                return nil();
            }
        }

    }

    @CoreMethod(names = "abort", isModuleFunction = true)
    public abstract static class AbortNode extends CoreMethodNode {

        public AbortNode(RubyContext context, SourceSection sourceSection) {
            super(context, sourceSection);
        }

        @Specialization
        public RubyNilClass abort() {
            CompilerDirectives.transferToInterpreter();
            System.exit(1);
            return nil();
        }
    }

    @CoreMethod(names = "at_exit", isModuleFunction = true, needsBlock = true)
    public abstract static class AtExitNode extends CoreMethodNode {

        public AtExitNode(RubyContext context, SourceSection sourceSection) {
            super(context, sourceSection);
        }

        @Specialization
        public Object atExit(RubyProc block) {
            notDesignedForCompilation();

            getContext().getAtExitManager().add(block);
            return nil();
        }
    }

    @CoreMethod(names = "binding", isModuleFunction = true)
    public abstract static class BindingNode extends CoreMethodNode {

        public BindingNode(RubyContext context, SourceSection sourceSection) {
            super(context, sourceSection);
        }

        public abstract RubyBinding executeRubyBinding(VirtualFrame frame);

        public Object execute(VirtualFrame frame) {
            return executeRubyBinding(frame);
        }

        @Specialization
        public RubyBinding binding() {
            // Materialize the caller's frame - false means don't use a slow path to get it - we want to optimize it

            final MaterializedFrame callerFrame = Truffle.getRuntime().getCallerFrame()
                    .getFrame(FrameInstance.FrameAccess.MATERIALIZE, false).materialize();

            return new RubyBinding(
                    getContext().getCoreLibrary().getBindingClass(),
                    RubyArguments.getSelf(callerFrame.getArguments()),
                    callerFrame);
        }
    }

    @CoreMethod(names = "block_given?", isModuleFunction = true)
    public abstract static class BlockGivenNode extends CoreMethodNode {

        public BlockGivenNode(RubyContext context, SourceSection sourceSection) {
            super(context, sourceSection);
        }

        @Specialization
        public boolean blockGiven() {
            return RubyArguments.getBlock(Truffle.getRuntime().getCallerFrame().getFrame(FrameInstance.FrameAccess.READ_ONLY, false).getArguments()) != null;
        }
    }

    @CoreMethod(names = "__callee__", needsSelf = false)
    public abstract static class CalleeNameNode extends CoreMethodNode {

        public CalleeNameNode(RubyContext context, SourceSection sourceSection) {
            super(context, sourceSection);
        }

        @Specialization
        public RubySymbol calleeName(VirtualFrame frame) {
            notDesignedForCompilation();
            // the "called name" of a method.
            return getContext().getSymbolTable().getSymbol(RubyCallStack.getCallingMethod(frame).getName());
        }
    }

    @CoreMethod(names = "caller", isModuleFunction = true, optional = 1)
    public abstract static class CallerNode extends CoreMethodNode {

        public CallerNode(RubyContext context, SourceSection sourceSection) {
            super(context, sourceSection);
        }

        @Specialization
        public Object caller(UndefinedPlaceholder omit) {
            return caller(1);
        }

        @Specialization
        public Object caller(int omit) {
            notDesignedForCompilation();

            omit += 1; // Always ignore this node

            Backtrace backtrace = RubyCallStack.getBacktrace(this);
            List<Activation> activations = backtrace.getActivations();
            int size = activations.size() - omit;

            if (size < 0) {
                return nil();
            }

            Object[] callers = new Object[size];
            for (int n = 0; n < size; n++) {
                callers[n] = getContext().makeString(MRIBacktraceFormatter.formatCallerLine(activations, n + omit));
            }
            return new RubyArray(getContext().getCoreLibrary().getArrayClass(), callers, callers.length);
        }
    }

    @CoreMethod(names = "class")
    public abstract static class KernelClassNode extends CoreMethodNode {

        @Child private ClassNode classNode;

        public KernelClassNode(RubyContext context, SourceSection sourceSection) {
            super(context, sourceSection);
            classNode = ClassNodeFactory.create(context, sourceSection, null);
        }

        @Specialization
        public RubyClass getClass(VirtualFrame frame, Object self) {
            return classNode.executeGetClass(frame, self);
        }

    }

    @CoreMethod(names = "clone", taintFromSelf = true)
    public abstract static class CloneNode extends CoreMethodNode {

        private final ConditionProfile frozenProfile = ConditionProfile.createBinaryProfile();

        @Child private CallDispatchHeadNode initializeCloneNode;
        @Child private IsFrozenNode isFrozenNode;
        @Child private FreezeNode freezeNode;

        public CloneNode(RubyContext context, SourceSection sourceSection) {
            super(context, sourceSection);
            // Calls private initialize_clone on the new copy.
            initializeCloneNode = DispatchHeadNodeFactory.createMethodCall(context, true, MissingBehavior.CALL_METHOD_MISSING);
            isFrozenNode = IsFrozenNodeFactory.create(context, sourceSection, null);
            freezeNode = FreezeNodeFactory.create(context, sourceSection, null);
        }

        @Specialization
        public Object clone(VirtualFrame frame, RubyBasicObject self) {
            notDesignedForCompilation();

            final RubyBasicObject newObject = self.getLogicalClass().allocate(this);

            // Copy the singleton class if any.
            if (self.getMetaClass().isSingleton()) {
                newObject.getSingletonClass(this).initCopy(self.getMetaClass());
            }

            newObject.getOperations().setInstanceVariables(newObject, self.getOperations().getInstanceVariables(self));
            initializeCloneNode.call(frame, newObject, "initialize_clone", null, self);

            if (frozenProfile.profile(isFrozenNode.executeIsFrozen(self))) {
                freezeNode.executeFreeze(newObject);
            }

            return newObject;
        }

    }

    @CoreMethod(names = "dup", taintFromSelf = true)
    public abstract static class DupNode extends CoreMethodNode {

        @Child private CallDispatchHeadNode initializeDupNode;

        public DupNode(RubyContext context, SourceSection sourceSection) {
            super(context, sourceSection);
            // Calls private initialize_dup on the new copy.
            initializeDupNode = DispatchHeadNodeFactory.createMethodCall(context, true, MissingBehavior.CALL_METHOD_MISSING);
        }

        @Specialization
        public Object dup(VirtualFrame frame, RubyBasicObject self) {
            // This method is pretty crappy for compilation - it should improve with the OM

            final RubyBasicObject newObject = self.getLogicalClass().allocate(this);
            newObject.getOperations().setInstanceVariables(newObject, self.getOperations().getInstanceVariables(self));
            initializeDupNode.call(frame, newObject, "initialize_dup", null, self);

            return newObject;
        }

    }

    @CoreMethod(names = "eval", isModuleFunction = true, required = 1, optional = 3, lowerFixnumParameters = 3)
    @NodeChildren({
            @NodeChild(value = "source", type = RubyNode.class),
            @NodeChild(value = "binding", type = RubyNode.class),
            @NodeChild(value = "filename", type = RubyNode.class),
            @NodeChild(value = "lineNumber", type = RubyNode.class)
    })
    public abstract static class EvalNode extends RubyNode {

        @Child private CallDispatchHeadNode toStr;
        @Child private BindingNode bindingNode;

        public EvalNode(RubyContext context, SourceSection sourceSection) {
            super(context, sourceSection);
        }

        @CreateCast("source") public RubyNode coerceSourceToString(RubyNode source) {
            return ToStrNodeFactory.create(getContext(), getSourceSection(), source);
        }

        protected RubyBinding getCallerBinding(VirtualFrame frame) {
            if (bindingNode == null) {
                CompilerDirectives.transferToInterpreterAndInvalidate();
                bindingNode = insert(KernelNodesFactory.BindingNodeFactory.create(getContext(), getSourceSection(), new RubyNode[]{}));
            }
            return bindingNode.executeRubyBinding(frame);
        }

        @Specialization
        public Object eval(VirtualFrame frame, RubyString source, UndefinedPlaceholder binding, UndefinedPlaceholder filename, UndefinedPlaceholder lineNumber) {
            notDesignedForCompilation();

            return getContext().eval(source.getBytes(), getCallerBinding(frame), true, this);
        }

        @Specialization
        public Object eval(VirtualFrame frame, RubyString source, RubyNilClass noBinding, RubyString filename, int lineNumber) {
            notDesignedForCompilation();

            // TODO (nirvdrum Dec. 29, 2014) Do something with the supplied filename.
            return eval(frame, source, UndefinedPlaceholder.INSTANCE, UndefinedPlaceholder.INSTANCE, UndefinedPlaceholder.INSTANCE);
        }

        @Specialization
        public Object eval(RubyString source, RubyBinding binding, UndefinedPlaceholder filename, UndefinedPlaceholder lineNumber) {
            notDesignedForCompilation();

            return getContext().eval(source.getBytes(), binding, false, this);
        }

        @Specialization
        public Object eval(RubyString source, RubyBinding binding, RubyString filename, UndefinedPlaceholder lineNumber) {
            notDesignedForCompilation();

            return getContext().eval(source.getBytes(), binding, false, filename.toString(), this);
        }

        @Specialization
        public Object eval(RubyString source, RubyBinding binding, RubyString filename, int lineNumber) {
            notDesignedForCompilation();

            return getContext().eval(source.getBytes(), binding, false, filename.toString(), this);
        }

        @Specialization(guards = "!isRubyBinding(badBinding)")
        public Object eval(RubyString source, RubyBasicObject badBinding, UndefinedPlaceholder filename, UndefinedPlaceholder lineNumber) {
            throw new RaiseException(
                    getContext().getCoreLibrary().typeError(
                            String.format("wrong argument type %s (expected binding)",
                                    badBinding.getLogicalClass().getName()),
                            this));
        }
    }

    @CoreMethod(names = "exec", isModuleFunction = true, required = 1, argumentsAsArray = true)
    public abstract static class ExecNode extends CoreMethodNode {

        public ExecNode(RubyContext context, SourceSection sourceSection) {
            super(context, sourceSection);
        }

        @Specialization
        public Object require(Object[] args) {
            notDesignedForCompilation();

            final String[] commandLine = new String[args.length];

            for (int n = 0; n < args.length; n++) {
                commandLine[n] = args[n].toString();
            }

            exec(getContext(), commandLine);

            return null;
        }

        @TruffleBoundary
        private static void exec(RubyContext context, String[] commandLine) {
            final ProcessBuilder builder = new ProcessBuilder(commandLine);
            builder.inheritIO();

            final RubyHash env = context.getCoreLibrary().getENV();

            for (KeyValue keyValue : HashOperations.verySlowToKeyValues(env)) {
                builder.environment().put(keyValue.getKey().toString(), keyValue.getValue().toString());
            }

            final Process process;

            try {
                process = builder.start();
            } catch (IOException e) {
                // TODO(cs): proper Ruby exception
                throw new RuntimeException(e);
            }

            int exitCode = context.getThreadManager().runUntilResult(new BlockingActionWithoutGlobalLock<Integer>() {
                @Override
                public Integer block() throws InterruptedException {
                    return process.waitFor();
                }
            });

            System.exit(exitCode);
        }

    }

    @CoreMethod(names = "exit", isModuleFunction = true, optional = 1, lowerFixnumParameters = 0)
    public abstract static class ExitNode extends CoreMethodNode {

        public ExitNode(RubyContext context, SourceSection sourceSection) {
            super(context, sourceSection);
        }

        @Specialization
        public Object exit(UndefinedPlaceholder exitCode) {
            return exit(0);
        }

        @Specialization
        public Object exit(int exitCode) {
            notDesignedForCompilation();

            getContext().shutdown();
            System.exit(exitCode);
            return null;
        }

        @Specialization
        public Object exit(boolean status) {
            notDesignedForCompilation();

            getContext().shutdown();
            System.exit(status ? 0 : -1);
            return null;
        }

    }

    @CoreMethod(names = "exit!", isModuleFunction = true, optional = 1)
    public abstract static class ExitBangNode extends CoreMethodNode {

        public ExitBangNode(RubyContext context, SourceSection sourceSection) {
            super(context, sourceSection);
        }

        @Specialization
        public RubyNilClass exit(UndefinedPlaceholder exitCode) {
            return exit(1);
        }

        @Specialization
        public RubyNilClass exit(int exitCode) {
            CompilerDirectives.transferToInterpreter();
            System.exit(exitCode);
            return nil();
        }

    }

<<<<<<< HEAD
    @CoreMethod(names = "extend", argumentsAsArray = true, required = 1)
    public abstract static class ExtendNode extends CoreMethodNode {

        public ExtendNode(RubyContext context, SourceSection sourceSection) {
            super(context, sourceSection);
        }

        @Specialization
        public RubyBasicObject extend(RubyBasicObject self, Object[] args) {
            notDesignedForCompilation();

            for (int n = 0; n < args.length; n++) {
                self.extend((RubyModule) args[n], this);
            }

            return self;
        }

    }

=======
>>>>>>> 26eb258e
    @CoreMethod(names = "fork", isModuleFunction = true, argumentsAsArray = true)
    public abstract static class ForkNode extends CoreMethodNode {

        public ForkNode(RubyContext context, SourceSection sourceSection) {
            super(context, sourceSection);
        }

        @Specialization
        public Object fork(Object[] args) {
            notDesignedForCompilation();
            getContext().getWarnings().warn("Kernel#fork not implemented - defined to satisfy some metaprogramming in RubySpec");
            return nil();
        }

    }

    @CoreMethod(names = "freeze")
    public abstract static class KernelFreezeNode extends CoreMethodNode {

        @Child private FreezeNode freezeNode;

        public KernelFreezeNode(RubyContext context, SourceSection sourceSection) {
            super(context, sourceSection);
        }

        @Specialization
        public Object freeze(Object self) {
            if (freezeNode == null) {
                CompilerDirectives.transferToInterpreter();
                freezeNode = insert(FreezeNodeFactory.create(getContext(), getEncapsulatingSourceSection(), null));
            }

            return freezeNode.executeFreeze(self);
        }

    }

    @CoreMethod(names = "frozen?")
    public abstract static class KernelFrozenNode extends CoreMethodNode {

        @Child private IsFrozenNode isFrozenNode;

        public KernelFrozenNode(RubyContext context, SourceSection sourceSection) {
            super(context, sourceSection);
        }

        @Specialization
        public boolean isFrozen(Object self) {
            if (isFrozenNode == null) {
                CompilerDirectives.transferToInterpreter();
                isFrozenNode = insert(IsFrozenNodeFactory.create(getContext(), getEncapsulatingSourceSection(), null));
            }

            return isFrozenNode.executeIsFrozen(self);
        }

    }

    @CoreMethod(names = "gets", isModuleFunction = true)
    public abstract static class GetsNode extends CoreMethodNode {

        public GetsNode(RubyContext context, SourceSection sourceSection) {
            super(context, sourceSection);
        }

        @Specialization
        public RubyString gets(VirtualFrame frame) {
            notDesignedForCompilation();

            // TODO(CS): having some trouble interacting with JRuby stdin - so using this hack
            final InputStream in = getContext().getRuntime().getInstanceConfig().getInput();

            Encoding encoding = getContext().getRuntime().getDefaultExternalEncoding();

            final BufferedReader reader = new BufferedReader(new InputStreamReader(in, encoding.getCharset()));

            final String line = getContext().getThreadManager().runUntilResult(new BlockingActionWithoutGlobalLock<String>() {
                @Override
                public String block() throws InterruptedException {
                    return gets(reader);
                }
            });

            final RubyString rubyLine = getContext().makeString(line);

            // Set the local variable $_ in the caller

            final Frame caller = Truffle.getRuntime().getCallerFrame().getFrame(FrameInstance.FrameAccess.READ_WRITE, false);

            final FrameSlot slot = caller.getFrameDescriptor().findFrameSlot("$_");

            if (slot != null) {
                caller.setObject(slot, WrapInThreadLocalNode.wrap(getContext(), rubyLine));
            }

            return rubyLine;
        }

        @TruffleBoundary
        private static String gets(BufferedReader reader) throws InterruptedException {
            try {
                return reader.readLine() + "\n";
            } catch (IOException e) {
                throw new RuntimeException(e);
            }
        }

    }

    @CoreMethod(names = "hash")
    public abstract static class HashNode extends CoreMethodNode {

        public HashNode(RubyContext context, SourceSection sourceSection) {
            super(context, sourceSection);
        }

        @Specialization
        public int hash(int value) {
            // TODO(CS): should check this matches MRI
            return value;
        }

        @Specialization
        public int hash(long value) {
            // TODO(CS): should check this matches MRI
            return Long.valueOf(value).hashCode();
        }

        @Specialization
        public int hash(double value) {
            // TODO(CS): should check this matches MRI
            return Double.valueOf(value).hashCode();
        }

        @Specialization
        public int hash(boolean value) {
            return Boolean.valueOf(value).hashCode();
        }

        @Specialization
        public int hash(RubyBasicObject self) {
            // TODO(CS 8 Jan 15) we shouldn't use the Java class hierarchy like this - every class should define it's
            // own @CoreMethod hash
            return System.identityHashCode(self);
        }

    }

    @CoreMethod(names = "initialize_copy", visibility = Visibility.PRIVATE, required = 1)
    public abstract static class InitializeCopyNode extends CoreMethodNode {

        public InitializeCopyNode(RubyContext context, SourceSection sourceSection) {
            super(context, sourceSection);
        }

        @Specialization
        public Object initializeCopy(RubyBasicObject self, RubyBasicObject from) {
            notDesignedForCompilation();

            if (self.getLogicalClass() != from.getLogicalClass()) {
                CompilerDirectives.transferToInterpreter();
                throw new RaiseException(getContext().getCoreLibrary().typeError("initialize_copy should take same class object", this));
            }

            return self;
        }

    }

    @CoreMethod(names = {"initialize_dup", "initialize_clone"}, visibility = Visibility.PRIVATE, required = 1)
    public abstract static class InitializeDupCloneNode extends CoreMethodNode {

        @Child private CallDispatchHeadNode initializeCopyNode;

        public InitializeDupCloneNode(RubyContext context, SourceSection sourceSection) {
            super(context, sourceSection);
            initializeCopyNode = DispatchHeadNodeFactory.createMethodCallOnSelf(context);
        }

        @Specialization
        public Object initializeDup(VirtualFrame frame, RubyBasicObject self, RubyBasicObject from) {
            return initializeCopyNode.call(frame, self, "initialize_copy", null, from);
        }

    }

    @CoreMethod(names = "instance_of?", required = 1)
    public abstract static class InstanceOfNode extends CoreMethodNode {

        @Child private ClassNode classNode;

        public InstanceOfNode(RubyContext context, SourceSection sourceSection) {
            super(context, sourceSection);
            classNode = ClassNodeFactory.create(context, sourceSection, null);
        }

        @Specialization
        public boolean instanceOf(VirtualFrame frame, Object self, RubyClass rubyClass) {
            return classNode.executeGetClass(frame, self) == rubyClass;
        }

    }

    @CoreMethod(names = "instance_variable_defined?", required = 1)
    public abstract static class InstanceVariableDefinedNode extends CoreMethodNode {

        public InstanceVariableDefinedNode(RubyContext context, SourceSection sourceSection) {
            super(context, sourceSection);
        }

        @Specialization
        public boolean isInstanceVariableDefined(RubyBasicObject object, RubyString name) {
            notDesignedForCompilation();

            return object.isFieldDefined(RubyContext.checkInstanceVariableName(getContext(), name.toString(), this));
        }

        @Specialization
        public boolean isInstanceVariableDefined(RubyBasicObject object, RubySymbol name) {
            notDesignedForCompilation();

            return object.isFieldDefined(RubyContext.checkInstanceVariableName(getContext(), name.toString(), this));
        }

    }

    @CoreMethod(names = "instance_variable_get", required = 1)
    public abstract static class InstanceVariableGetNode extends CoreMethodNode {

        public InstanceVariableGetNode(RubyContext context, SourceSection sourceSection) {
            super(context, sourceSection);
        }

        @Specialization
        public Object instanceVariableGet(RubyBasicObject object, RubyString name) {
            return instanceVariableGet(object, name.toString());
        }

        @Specialization
        public Object instanceVariableGet(RubyBasicObject object, RubySymbol name) {
            return instanceVariableGet(object, name.toString());
        }

        private Object instanceVariableGet(RubyBasicObject object, String name) {
            notDesignedForCompilation();

            return object.getInstanceVariable(RubyContext.checkInstanceVariableName(getContext(), name, this));
        }

    }

    @CoreMethod(names = { "instance_variable_set", "__instance_variable_set__" }, raiseIfFrozenSelf = true, required = 2)
    public abstract static class InstanceVariableSetNode extends CoreMethodNode {

        public InstanceVariableSetNode(RubyContext context, SourceSection sourceSection) {
            super(context, sourceSection);
        }

        // TODO CS 4-Mar-15 this badly needs to be cached

        @TruffleBoundary
        @Specialization
        public Object instanceVariableSet(RubyBasicObject object, RubyString name, Object value) {
            object.getOperations().setInstanceVariable(object, RubyContext.checkInstanceVariableName(getContext(), name.toString(), this), value);
            return value;
        }

        @TruffleBoundary
        @Specialization
        public Object instanceVariableSet(RubyBasicObject object, RubySymbol name, Object value) {
            object.getOperations().setInstanceVariable(object, RubyContext.checkInstanceVariableName(getContext(), name.toString(), this), value);
            return value;
        }

    }

    @CoreMethod(names = {"instance_variables", "__instance_variables__"})
    public abstract static class InstanceVariablesNode extends CoreMethodNode {

        public InstanceVariablesNode(RubyContext context, SourceSection sourceSection) {
            super(context, sourceSection);
        }

        @Specialization
        public RubyArray instanceVariables(RubyBasicObject self) {
            notDesignedForCompilation();

            final Object[] instanceVariableNames = self.getOperations().getFieldNames(self);

            Arrays.sort(instanceVariableNames);

            final RubyArray array = new RubyArray(getContext().getCoreLibrary().getArrayClass());

            for (Object name : instanceVariableNames) {
                if (name instanceof String) {
                    array.slowPush(getContext().getSymbolTable().getSymbol((String) name));
                }
            }

            return array;
        }

    }

    @CoreMethod(names = {"is_a?", "kind_of?"}, required = 1)
    public abstract static class IsANode extends CoreMethodNode {

        public IsANode(RubyContext context, SourceSection sourceSection) {
            super(context, sourceSection);
        }

        public abstract boolean executeIsA(VirtualFrame frame, Object self, RubyModule rubyClass);

        @Specialization
        public boolean isA(RubyBasicObject self, RubyNilClass nil) {
            return false;
        }

        @TruffleBoundary
        @Specialization
        public boolean isA(Object self, RubyModule rubyClass) {
            notDesignedForCompilation();
            // TODO(CS): fast path
            return ModuleOperations.assignableTo(getContext().getCoreLibrary().getMetaClass(self), rubyClass);
        }

    }

    @CoreMethod(names = "lambda", isModuleFunction = true, needsBlock = true)
    public abstract static class LambdaNode extends CoreMethodNode {

        public LambdaNode(RubyContext context, SourceSection sourceSection) {
            super(context, sourceSection);
        }

        @Specialization
        public RubyProc proc(RubyProc block) {
            notDesignedForCompilation();

            return new RubyProc(getContext().getCoreLibrary().getProcClass(), RubyProc.Type.LAMBDA,
                    block.getSharedMethodInfo(), block.getCallTargetForMethods(), block.getCallTargetForMethods(),
                    block.getCallTargetForMethods(), block.getDeclarationFrame(), block.getMethod(),
                    block.getSelfCapturedInScope(), block.getBlockCapturedInScope());
        }
    }

    @CoreMethod(names = "load", isModuleFunction = true, required = 1)
    public abstract static class LoadNode extends CoreMethodNode {

        public LoadNode(RubyContext context, SourceSection sourceSection) {
            super(context, sourceSection);
        }

        @Specialization
        public boolean load(RubyString file) {
            notDesignedForCompilation();

            try {
                getContext().loadFile(file.toString(), this);
            } catch (RuntimeException e) {
                // TODO (nirvdrum 05-Feb-15) This is ugly, but checked exceptions are wrapped up the call stack. We need to revisit this.
                if (e.getCause() instanceof java.io.IOException) {
                    CompilerDirectives.transferToInterpreter();

                    throw new RaiseException(getContext().getCoreLibrary().loadErrorCannotLoad(file.toString(), this));
                } else {
                    throw e;
                }
            }

            return true;
        }
    }

    @CoreMethod(names = "local_variables", needsSelf = false)
    public abstract static class LocalVariablesNode extends CoreMethodNode {

        public LocalVariablesNode(RubyContext context, SourceSection sourceSection) {
            super(context, sourceSection);
        }

        @Specialization
        public RubyArray localVariables() {
            notDesignedForCompilation();

            final RubyArray array = new RubyArray(getContext().getCoreLibrary().getArrayClass());

            for (Object name : Truffle.getRuntime().getCallerFrame().getFrame(FrameInstance.FrameAccess.READ_ONLY, false).getFrameDescriptor().getIdentifiers()) {
                if (name instanceof String) {
                    array.slowPush(getContext().newSymbol((String) name));
                }
            }

            return array;
        }

    }

    @CoreMethod(names = "loop", isModuleFunction = true, returnsEnumeratorIfNoBlock = true)
    public abstract static class LoopNode extends CoreMethodNode {

        @Child private WhileNode whileNode;

        public LoopNode(RubyContext context, SourceSection sourceSection) {
            super(context, sourceSection);
            whileNode = WhileNode.createWhile(context, sourceSection,
                    new BooleanLiteralNode(context, sourceSection, true),
                    new YieldNode(context, getSourceSection(), new RubyNode[]{}, false)
            );
        }

        @Specialization
        public Object loop(VirtualFrame frame) {
            return whileNode.execute(frame);
        }
    }

    @CoreMethod(names = "__method__", needsSelf = false)
    public abstract static class MethodNameNode extends CoreMethodNode {

        public MethodNameNode(RubyContext context, SourceSection sourceSection) {
            super(context, sourceSection);
        }

        @Specialization
        public RubySymbol methodName(VirtualFrame frame) {
            notDesignedForCompilation();
            // the "original/definition name" of the method.
            return getContext().getSymbolTable().getSymbol(RubyCallStack.getCallingMethod(frame).getSharedMethodInfo().getName());
        }

    }

    @CoreMethod(names = "method", required = 1)
    public abstract static class MethodNode extends CoreMethodNode {

        public MethodNode(RubyContext context, SourceSection sourceSection) {
            super(context, sourceSection);
        }

        @Specialization
        public RubyMethod method(Object object, RubySymbol name) {
            return method(object, name.toString());
        }

        @Specialization
        public RubyMethod method(Object object, RubyString name) {
            return method(object, name.toString());
        }

        private RubyMethod method(Object object, String name) {
            notDesignedForCompilation();

            // TODO(CS, 11-Jan-15) cache this lookup

            final InternalMethod method = ModuleOperations.lookupMethod(getContext().getCoreLibrary().getMetaClass(object), name);

            if (method == null) {
                throw new UnsupportedOperationException();
            }

            return new RubyMethod(getContext().getCoreLibrary().getMethodClass(), object, method);
        }

    }

    @CoreMethod(names = "methods", optional = 1)
    public abstract static class MethodsNode extends CoreMethodNode {

        public MethodsNode(RubyContext context, SourceSection sourceSection) {
            super(context, sourceSection);
        }

        @Specialization
        public RubyArray methods(RubyBasicObject self, UndefinedPlaceholder unused) {
            return methods(self, true);
        }

        @Specialization
        public RubyArray methods(RubyBasicObject self, boolean includeInherited) {
            notDesignedForCompilation();

            final RubyArray array = new RubyArray(self.getContext().getCoreLibrary().getArrayClass());

            Map<String, InternalMethod> methods;

            if (includeInherited) {
                methods = ModuleOperations.getAllMethods(self.getMetaClass());
            } else {
                methods = self.getMetaClass().getMethods();
            }

            for (InternalMethod method : methods.values()) {
                if (method.getVisibility() == Visibility.PUBLIC || method.getVisibility() == Visibility.PROTECTED) {
                    array.slowPush(self.getContext().newSymbol(method.getName()));
                }
            }

            return array;
        }

    }

    @CoreMethod(names = "nil?", needsSelf = false)
    public abstract static class NilNode extends CoreMethodNode {

        public NilNode(RubyContext context, SourceSection sourceSection) {
            super(context, sourceSection);
        }

        @Specialization
        public boolean isNil() {
            return false;
        }
    }

    @CoreMethod(names = "private_methods", optional = 1)
    public abstract static class PrivateMethodsNode extends CoreMethodNode {

        public PrivateMethodsNode(RubyContext context, SourceSection sourceSection) {
            super(context, sourceSection);
        }

        @Specialization
        public RubyArray private_methods(RubyBasicObject self, UndefinedPlaceholder unused) {
            return private_methods(self, true);
        }

        @Specialization
        public RubyArray private_methods(RubyBasicObject self, boolean includeInherited) {
            notDesignedForCompilation();

            final RubyArray array = new RubyArray(self.getContext().getCoreLibrary().getArrayClass());

            Map<String, InternalMethod> methods;

            if (includeInherited) {
                methods = ModuleOperations.getAllMethods(self.getMetaClass());
            } else {
                methods = self.getMetaClass().getMethods();
            }

            for (InternalMethod method : methods.values()) {
                if (method.getVisibility() == Visibility.PRIVATE) {
                    array.slowPush(self.getContext().newSymbol(method.getName()));
                }
            }

            return array;
        }

    }

    @CoreMethod(names = "proc", isModuleFunction = true, needsBlock = true)
    public abstract static class ProcNode extends CoreMethodNode {

        public ProcNode(RubyContext context, SourceSection sourceSection) {
            super(context, sourceSection);
        }

        @Specialization
        public RubyProc proc(RubyProc block) {
            notDesignedForCompilation();

            return new RubyProc(getContext().getCoreLibrary().getProcClass(), RubyProc.Type.PROC,
                    block.getSharedMethodInfo(), block.getCallTargetForProcs(), block.getCallTargetForProcs(),
                    block.getCallTargetForMethods(), block.getDeclarationFrame(), block.getMethod(),
                    block.getSelfCapturedInScope(), block.getBlockCapturedInScope());
        }
    }

    @CoreMethod(names = "public_methods", optional = 1)
    public abstract static class PublicMethodsNode extends CoreMethodNode {

        public PublicMethodsNode(RubyContext context, SourceSection sourceSection) {
            super(context, sourceSection);
        }

        @Specialization
        public RubyArray methods(RubyBasicObject self, boolean includeInherited) {
            notDesignedForCompilation();

            if (!includeInherited) {
                getContext().getRuntime().getWarnings().warn(IRubyWarnings.ID.TRUFFLE, Truffle.getRuntime().getCallerFrame().getCallNode().getEncapsulatingSourceSection().getSource().getName(), Truffle.getRuntime().getCallerFrame().getCallNode().getEncapsulatingSourceSection().getStartLine(), "Object#methods always returns inherited methods at the moment");
            }

            return methods(self, UndefinedPlaceholder.INSTANCE);
        }

        @Specialization
        public RubyArray methods(RubyBasicObject self, UndefinedPlaceholder includeInherited) {
            notDesignedForCompilation();

            final RubyArray array = new RubyArray(self.getContext().getCoreLibrary().getArrayClass());

            final Map<String, InternalMethod> methods = self.getMetaClass().getMethods();

            for (InternalMethod method : methods.values()) {
                if (method.getVisibility() == Visibility.PUBLIC) {
                    array.slowPush(self.getContext().newSymbol(method.getName()));
                }
            }

            return array;
        }

    }

    @CoreMethod(names = "raise", isModuleFunction = true, optional = 3)
    public abstract static class RaiseNode extends CoreMethodNode {

        @Child private ReadInstanceVariableNode getLastExceptionNode;
        @Child private CallDispatchHeadNode initialize;

        public RaiseNode(RubyContext context, SourceSection sourceSection) {
            super(context, sourceSection);
            initialize = DispatchHeadNodeFactory.createMethodCall(context);
        }

        @Specialization
        public Object raise(VirtualFrame frame, UndefinedPlaceholder undefined1, UndefinedPlaceholder undefined2, UndefinedPlaceholder undefined3) {
            notDesignedForCompilation();

            if (getLastExceptionNode == null) {
                CompilerDirectives.transferToInterpreter();
                getLastExceptionNode = insert(new ReadInstanceVariableNode(getContext(), getSourceSection(), "$!",
                        new ThreadLocalObjectNode(getContext(), getSourceSection()),
                        true));
            }

            final Object lastException = getLastExceptionNode.execute(frame);

            if (lastException == nil()) {
                return raise(frame, getContext().makeString(""), UndefinedPlaceholder.INSTANCE, UndefinedPlaceholder.INSTANCE);
            }

            throw new RaiseException((RubyException) lastException);
        }

        @Specialization
        public Object raise(VirtualFrame frame, RubyString message, UndefinedPlaceholder undefined1, UndefinedPlaceholder undefined2) {
            notDesignedForCompilation();

            return raise(frame, getContext().getCoreLibrary().getRuntimeErrorClass(), message, undefined1);
        }

        @Specialization
        public Object raise(VirtualFrame frame, RubyClass exceptionClass, UndefinedPlaceholder undefined1, UndefinedPlaceholder undefined2) {
            notDesignedForCompilation();

            return raise(frame, exceptionClass, getContext().makeString(""), undefined1);
        }

        @Specialization
        public Object raise(VirtualFrame frame, RubyClass exceptionClass, RubyString message, UndefinedPlaceholder undefined1) {
            notDesignedForCompilation();

            final Object exception = exceptionClass.allocate(this);
            initialize.call(frame, exception, "initialize", null, message);

            if (!(exception instanceof RubyException)) {
                CompilerDirectives.transferToInterpreter();
                throw new RaiseException(getContext().getCoreLibrary().typeError("exception class/object expected", this));
            }

            throw new RaiseException((RubyException) exception);
        }

        @Specialization
        public Object raise(VirtualFrame frame, RubyClass exceptionClass, RubyString message, RubyArray backtrace) {
            // TODO (eregon 9 Apr. 2015): handle "backtrace".
            return raise(frame, exceptionClass, message, UndefinedPlaceholder.INSTANCE);
        }

        // NOTE (eregon 9 Mar. 2015):
        // This provokes an error under standard Ruby:
        //   TypeError: backtrace must be Array of String
        // but is used in Rubinius in #coerce_to_failed for instance.
        @Specialization
        public Object raise(VirtualFrame frame, RubyClass exceptionClass, RubyString message, RubyException backtrace) {
            // TODO (eregon 9 Mar. 2015): handle "backtrace" as an MRI "cause".
            return raise(frame, exceptionClass, message, UndefinedPlaceholder.INSTANCE);
        }

        @Specialization
        public Object raise(RubyException exception, UndefinedPlaceholder undefined1, UndefinedPlaceholder undefined2) {
            throw new RaiseException(exception);
        }

    }

    @CoreMethod(names = "rand", isModuleFunction = true, optional = 1)
    public abstract static class RandNode extends CoreMethodNode {

        public RandNode(RubyContext context, SourceSection sourceSection) {
            super(context, sourceSection);
        }

        @Specialization
        public double rand(UndefinedPlaceholder undefined) {
            return getContext().getRandom().nextDouble();
        }

        @Specialization(guards = "isZero(max)")
        public double randZero(int max) {
            return getContext().getRandom().nextDouble();
        }

        @Specialization(guards = "isNonZero(max)")
        public int randNonZero(int max) {
            return getContext().getRandom().nextInt(max);
        }

        @Specialization(guards = "isZero(max)")
        public double randZero(long max) {
            return getContext().getRandom().nextDouble();
        }

        @Specialization(guards = "isNonZero(max)")
        public long randNonZero(long max) {
            return getContext().getRandom().nextLong() % max;
        }

        protected boolean isZero(int max) {
            return max == 0;
        }

        protected boolean isNonZero(int max) {
            return max != 0;
        }

        protected boolean isZero(long max) {
            return max == 0;
        }

        protected boolean isNonZero(long max) {
            return max != 0;
        }

    }

    @CoreMethod(names = "require", isModuleFunction = true, required = 1)
    public abstract static class RequireNode extends CoreMethodNode {

        public RequireNode(RubyContext context, SourceSection sourceSection) {
            super(context, sourceSection);
        }

        @Specialization
        public boolean require(RubyString feature) {
            notDesignedForCompilation();

            // TODO CS 1-Mar-15 ERB will use strscan if it's there, but strscan is not yet complete, so we need to hide it

            if (feature.toString().equals("strscan") && Truffle.getRuntime().getCallerFrame().getCallNode()
                    .getEncapsulatingSourceSection().getSource().getName().endsWith("erb.rb")) {
                throw new RaiseException(getContext().getCoreLibrary().loadErrorCannotLoad(feature.toString(), this));
            }

            try {
                getContext().getFeatureManager().require(feature.toString(), this);
            } catch (IOException e) {
                throw new RuntimeException(e);
            }

            return true;
        }
    }

    @CoreMethod(names = "require_relative", isModuleFunction = true, required = 1)
    public abstract static class RequireRelativeNode extends CoreMethodNode {

        public RequireRelativeNode(RubyContext context, SourceSection sourceSection) {
            super(context, sourceSection);
        }

        @Specialization
        public boolean requireRelative(RubyString feature) {
            notDesignedForCompilation();

            final FeatureManager featureManager = getContext().getFeatureManager();

            final String featureString = feature.toString();
            final String featurePath;

            if (featureManager.isAbsolutePath(featureString)) {
                featurePath = featureString;
            } else {
                final Source source = Truffle.getRuntime().getCallerFrame().getCallNode().getEncapsulatingSourceSection().getSource();
                final String sourcePath = featureManager.getSourcePath(source);

                if (sourcePath == null) {
                    CompilerDirectives.transferToInterpreter();
                    throw new RaiseException(getContext().getCoreLibrary().loadError("cannot infer basepath", this));
                }

                featurePath = dirname(sourcePath) + "/" + featureString;
            }

            try {
                featureManager.require(featurePath, this);
            } catch (IOException e) {
                throw new RuntimeException(e);
            }

            return true;
        }

        private String dirname(String path) {
            int lastSlash = path.lastIndexOf('/');
            assert lastSlash > 0;
            return path.substring(0, lastSlash);
        }
    }

    @CoreMethod(names = "respond_to?", required = 1, optional = 1)
    public abstract static class RespondToNode extends CoreMethodNode {

        @Child private DoesRespondDispatchHeadNode dispatch;
        @Child private DoesRespondDispatchHeadNode dispatchIgnoreVisibility;

        public RespondToNode(RubyContext context, SourceSection sourceSection) {
            super(context, sourceSection);

            dispatch = new DoesRespondDispatchHeadNode(context, false, false, MissingBehavior.RETURN_MISSING, null);
            dispatchIgnoreVisibility = new DoesRespondDispatchHeadNode(context, true, false, MissingBehavior.RETURN_MISSING, null);

            if (DispatchNode.DISPATCH_METAPROGRAMMING_ALWAYS_UNCACHED) {
                dispatch.forceUncached();
                dispatchIgnoreVisibility.forceUncached();
            }
        }

        public abstract boolean executeDoesRespondTo(VirtualFrame frame, Object object, Object name, boolean includePrivate);

        @Specialization
        public boolean doesRespondTo(VirtualFrame frame, Object object, RubyString name, UndefinedPlaceholder checkVisibility) {
            return dispatch.doesRespondTo(frame, name, object);
        }

        @Specialization
        public boolean doesRespondTo(VirtualFrame frame, Object object, RubyString name, boolean ignoreVisibility) {
            if (ignoreVisibility) {
                return dispatchIgnoreVisibility.doesRespondTo(frame, name, object);
            } else {
                return dispatch.doesRespondTo(frame, name, object);
            }
        }

        @Specialization
        public boolean doesRespondTo(VirtualFrame frame, Object object, RubySymbol name, UndefinedPlaceholder checkVisibility) {
            return dispatch.doesRespondTo(frame, name, object);
        }

        @Specialization
        public boolean doesRespondTo(VirtualFrame frame, Object object, RubySymbol name, boolean ignoreVisibility) {
            if (ignoreVisibility) {
                return dispatchIgnoreVisibility.doesRespondTo(frame, name, object);
            } else {
                return dispatch.doesRespondTo(frame, name, object);
            }
        }
    }

    @CoreMethod(names = "respond_to_missing?", required = 1, optional = 1, visibility = Visibility.PRIVATE)
    public abstract static class RespondToMissingNode extends CoreMethodNode {

        public RespondToMissingNode(RubyContext context, SourceSection sourceSection) {
            super(context, sourceSection);
        }

        @Specialization
        public boolean doesRespondToMissing(Object object, RubyString name, UndefinedPlaceholder includeAll) {
            return false;
        }

        @Specialization
        public boolean doesRespondToMissing(Object object, RubySymbol name, UndefinedPlaceholder includeAll) {
            return false;
        }

        @Specialization
        public boolean doesRespondToMissing(Object object, RubySymbol name, boolean includeAll) {
            return false;
        }

        @Specialization
        public boolean doesRespondToMissing(Object object, RubyString name, boolean includeAll) {
            return false;
        }

    }

    @CoreMethod(names = "set_trace_func", isModuleFunction = true, required = 1)
    public abstract static class SetTraceFuncNode extends CoreMethodNode {

        public SetTraceFuncNode(RubyContext context, SourceSection sourceSection) {
            super(context, sourceSection);
        }

        @Specialization
        public RubyNilClass setTraceFunc(RubyNilClass nil) {
            notDesignedForCompilation();

            getContext().getTraceManager().setTraceFunc(null);
            return nil;
        }

        @Specialization
        public RubyProc setTraceFunc(RubyProc traceFunc) {
            notDesignedForCompilation();

            getContext().getTraceManager().setTraceFunc(traceFunc);
            return traceFunc;
        }
    }

    @CoreMethod(names = "singleton_class")
    public abstract static class SingletonClassMethodNode extends CoreMethodNode {

        @Child private SingletonClassNode singletonClassNode;

        public SingletonClassMethodNode(RubyContext context, SourceSection sourceSection) {
            super(context, sourceSection);
            singletonClassNode = SingletonClassNodeFactory.create(context, sourceSection, null);
        }

        @Specialization
        public RubyClass singletonClass(VirtualFrame frame, Object self) {
            return singletonClassNode.executeSingletonClass(frame, self);
        }

    }

    @CoreMethod(names = "singleton_methods", optional = 1)
    public abstract static class SingletonMethodsNode extends CoreMethodNode {

        public SingletonMethodsNode(RubyContext context, SourceSection sourceSection) {
            super(context, sourceSection);
        }

        @Specialization
        public RubyArray singletonMethods(RubyBasicObject self, boolean includeInherited) {
            notDesignedForCompilation();

            final RubyArray array = new RubyArray(self.getContext().getCoreLibrary().getArrayClass());

            final Collection<InternalMethod> methods;

            if (includeInherited) {
                methods = ModuleOperations.getAllMethods(self.getSingletonClass(this)).values();
            } else {
                methods = self.getSingletonClass(this).getMethods().values();
            }

            for (InternalMethod method : methods) {
                array.slowPush(RubySymbol.newSymbol(self.getContext(), method.getName()));
            }

            return array;
        }

        @Specialization
        public RubyArray singletonMethods(RubyBasicObject self, UndefinedPlaceholder includeInherited) {
            return singletonMethods(self, false);
        }

    }

    @CoreMethod(names = "String", isModuleFunction = true, required = 1)
    public abstract static class StringNode extends CoreMethodNode {

        @Child private CallDispatchHeadNode toS;

        public StringNode(RubyContext context, SourceSection sourceSection) {
            super(context, sourceSection);
            toS = DispatchHeadNodeFactory.createMethodCall(context);
        }

        @Specialization
        public RubyString string(RubyString value) {
            return value;
        }

        @Specialization(guards = "!isRubyString(value)")
        public Object string(VirtualFrame frame, Object value) {
            return toS.call(frame, value, "to_s", null);
        }

    }

    @CoreMethod(names = "sleep", isModuleFunction = true, optional = 1)
    public abstract static class SleepNode extends CoreMethodNode {

        @Child NumericToFloatNode floatCastNode;

        public SleepNode(RubyContext context, SourceSection sourceSection) {
            super(context, sourceSection);
        }

        @Specialization
        public long sleep(UndefinedPlaceholder duration) {
            // TODO: this should actually be "forever".
            return doSleepMillis(Long.MAX_VALUE);
        }

        @Specialization
        public long sleep(int duration) {
            return doSleepMillis(duration * 1000L);
        }

        @Specialization
        public long sleep(long duration) {
            return doSleepMillis(duration * 1000);
        }

        @Specialization
        public long sleep(double duration) {
            return doSleepMillis((long) (duration * 1000));
        }

        @Specialization(guards = "isRubiniusUndefined(duration)")
        public long sleep(RubyBasicObject duration) {
            return sleep(UndefinedPlaceholder.INSTANCE);
        }

        @Specialization(guards = "!isRubiniusUndefined(duration)")
        public long sleep(VirtualFrame frame, RubyBasicObject duration) {
            if (floatCastNode == null) {
                CompilerDirectives.transferToInterpreterAndInvalidate();
                floatCastNode = insert(NumericToFloatNodeFactory.create(getContext(), getSourceSection(), "to_f", null));
            }
            return sleep(floatCastNode.executeFloat(frame, duration));
        }

        @TruffleBoundary
        private long doSleepMillis(final long durationInMillis) {
            if (durationInMillis < 0) {
                throw new RaiseException(getContext().getCoreLibrary().argumentError("time interval must be positive", this));
            }

            final long start = System.currentTimeMillis();

            getContext().getThreadManager().runOnce(new BlockingActionWithoutGlobalLock<Boolean>() {
                @Override
                public Boolean block() throws InterruptedException {
                    Thread.sleep(durationInMillis);
                    return SUCCESS;
                }
            });

            final long end = System.currentTimeMillis();

            return (end - start) / 1000;
        }

    }

    @CoreMethod(names = { "sprintf", "format" }, isModuleFunction = true, argumentsAsArray = true)
    public abstract static class SPrintfNode extends CoreMethodNode {

        public SPrintfNode(RubyContext context, SourceSection sourceSection) {
            super(context, sourceSection);
        }

        @TruffleBoundary
        @Specialization
        public RubyString sprintf(Object[] args) {
            final ByteArrayOutputStream outputStream = new ByteArrayOutputStream();

            final PrintStream printStream;

            try {
                printStream = new PrintStream(outputStream, true, StandardCharsets.UTF_8.name());
            } catch (UnsupportedEncodingException e) {
                throw new RuntimeException(e);
            }

            if (args.length > 0) {
                final String format = args[0].toString();
                final List<Object> values = Arrays.asList(args).subList(1, args.length);

                final RubyThread runningThread = getContext().getThreadManager().leaveGlobalLock();

                try {
                    // TODO(CS): this is only safe if values' toString() are pure.
                    StringFormatter.format(getContext(), printStream, format, values);
                } finally {
                    getContext().getThreadManager().enterGlobalLock(runningThread);
                }
            }

            return getContext().makeString(new ByteList(outputStream.toByteArray()));
        }
    }

    @CoreMethod(names = "system", isModuleFunction = true, needsSelf = false, required = 1)
    public abstract static class SystemNode extends CoreMethodNode {

        public SystemNode(RubyContext context, SourceSection sourceSection) {
            super(context, sourceSection);
        }

        @Specialization
        public boolean system(RubyString command) {
            notDesignedForCompilation();

            // TODO(CS 5-JAN-15): very simplistic implementation

            final RubyHash env = getContext().getCoreLibrary().getENV();

            final List<String> envp = new ArrayList<>();

            // TODO(CS): cast
            for (KeyValue keyValue : HashOperations.verySlowToKeyValues(env)) {
                envp.add(keyValue.getKey().toString() + "=" + keyValue.getValue().toString());
            }

            // We need to run via bash to get the variable and other expansion we expect
            try {
                Runtime.getRuntime().exec(new String[]{"bash", "-c", command.toString()}, envp.toArray(new String[envp.size()]));
            } catch (IOException e) {
                throw new RuntimeException(e);
            }

            return true;
        }

    }

    @CoreMethod(names = "taint")
    public abstract static class KernelTaintNode extends CoreMethodNode {

        @Child private TaintNode taintNode;

        public KernelTaintNode(RubyContext context, SourceSection sourceSection) {
            super(context, sourceSection);
        }

        @Specialization
        public Object taint(Object object) {
            if (taintNode == null) {
                CompilerDirectives.transferToInterpreter();
                taintNode = insert(TaintNodeFactory.create(getContext(), getEncapsulatingSourceSection(), null));
            }
            return taintNode.executeTaint(object);
        }

    }

    @CoreMethod(names = "tainted?")
    public abstract static class KernelIsTaintedNode extends CoreMethodNode {

        @Child private IsTaintedNode isTaintedNode;

        public KernelIsTaintedNode(RubyContext context, SourceSection sourceSection) {
            super(context, sourceSection);
        }

        @Specialization
        public boolean isTainted(Object object) {
            if (isTaintedNode == null) {
                CompilerDirectives.transferToInterpreter();
                isTaintedNode = insert(IsTaintedNodeFactory.create(getContext(), getEncapsulatingSourceSection(), null));
            }
            return isTaintedNode.executeIsTainted(object);
        }

    }

    public abstract static class ToHexStringNode extends CoreMethodNode {

        public ToHexStringNode(RubyContext context, SourceSection sourceSection) {
            super(context, sourceSection);
        }

        public abstract String executeToHexString(VirtualFrame frame, Object value);

        @Specialization
        public String toHexString(int value) {
            return toHexString((long) value);
        }

        @Specialization
        public String toHexString(long value) {
            return Long.toHexString(value);
        }

        @Specialization
        public String toHexString(RubyBignum value) {
            return value.bigIntegerValue().toString(16);
        }

    }

    @CoreMethod(names = { "to_s", "inspect" })
    public abstract static class ToSNode extends CoreMethodNode {

        @Child private ClassNode classNode;
        @Child private ObjectPrimitiveNodes.ObjectIDPrimitiveNode objectIDNode;
        @Child private ToHexStringNode toHexStringNode;

        public ToSNode(RubyContext context, SourceSection sourceSection) {
            super(context, sourceSection);
            classNode = ClassNodeFactory.create(context, sourceSection, null);
            objectIDNode = ObjectPrimitiveNodesFactory.ObjectIDPrimitiveNodeFactory.create(context, sourceSection, new RubyNode[] { null });
            toHexStringNode = KernelNodesFactory.ToHexStringNodeFactory.create(context, sourceSection, new RubyNode[]{null});
        }

        public abstract RubyString executeToS(VirtualFrame frame, Object self);

        @Specialization
        public RubyString toS(VirtualFrame frame, Object self) {
            notDesignedForCompilation();

            String className = classNode.executeGetClass(frame, self).getName();
            Object id = objectIDNode.executeObjectID(frame, self);
            String hexID = toHexStringNode.executeToHexString(frame, id);

            return getContext().makeString("#<" + className + ":0x" + hexID + ">");
        }

    }

    @CoreMethod(names = "untaint")
    public abstract static class UntaintNode extends CoreMethodNode {

        @Child private WriteHeadObjectFieldNode writeTaintNode;

        public UntaintNode(RubyContext context, SourceSection sourceSection) {
            super(context, sourceSection);
            writeTaintNode = new WriteHeadObjectFieldNode(RubyBasicObject.TAINTED_IDENTIFIER);
        }

        @Specialization
        public Object taint(boolean object) {
            return frozen(object);
        }

        @Specialization
        public Object taint(int object) {
            return frozen(object);
        }

        @Specialization
        public Object taint(long object) {
            return frozen(object);
        }

        @Specialization
        public Object taint(double object) {
            return frozen(object);
        }

        private Object frozen(Object object) {
            CompilerDirectives.transferToInterpreter();
            throw new RaiseException(getContext().getCoreLibrary().frozenError(getContext().getCoreLibrary().getLogicalClass(object).getName(), this));
        }


        @Specialization
        public Object taint(RubyBasicObject object) {
            writeTaintNode.execute(object, false);
            return object;
        }

    }

}<|MERGE_RESOLUTION|>--- conflicted
+++ resolved
@@ -598,29 +598,6 @@
 
     }
 
-<<<<<<< HEAD
-    @CoreMethod(names = "extend", argumentsAsArray = true, required = 1)
-    public abstract static class ExtendNode extends CoreMethodNode {
-
-        public ExtendNode(RubyContext context, SourceSection sourceSection) {
-            super(context, sourceSection);
-        }
-
-        @Specialization
-        public RubyBasicObject extend(RubyBasicObject self, Object[] args) {
-            notDesignedForCompilation();
-
-            for (int n = 0; n < args.length; n++) {
-                self.extend((RubyModule) args[n], this);
-            }
-
-            return self;
-        }
-
-    }
-
-=======
->>>>>>> 26eb258e
     @CoreMethod(names = "fork", isModuleFunction = true, argumentsAsArray = true)
     public abstract static class ForkNode extends CoreMethodNode {
 
