--- conflicted
+++ resolved
@@ -20,11 +20,7 @@
 import org.jruby.truffle.runtime.RubyArguments;
 import org.jruby.truffle.runtime.RubyContext;
 import org.jruby.truffle.runtime.core.RubyBasicObject;
-<<<<<<< HEAD
 import org.jruby.truffle.runtime.core.RubyMethod;
-import org.jruby.truffle.runtime.core.RubyNilClass;
-=======
->>>>>>> f2a80a80
 import org.jruby.truffle.runtime.core.RubyString;
 import org.jruby.truffle.runtime.core.RubySymbol;
 import org.jruby.truffle.runtime.methods.InternalMethod;
@@ -111,7 +107,7 @@
             this.execute = ExecuteMethodNodeGen.create(context, sourceSection, null);
         }
 
-        
+
         
         @Override
         public Object execute(VirtualFrame frame) {
