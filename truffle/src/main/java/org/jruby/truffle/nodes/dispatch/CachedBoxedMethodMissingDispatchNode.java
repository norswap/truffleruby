--- conflicted
+++ resolved
@@ -112,11 +112,7 @@
             case CALL_METHOD: {
                 // When calling #method_missing we need to prepend the symbol
 
-<<<<<<< HEAD
                 final Object[] argumentsObjectsArray = CompilerDirectives.unsafeCast(executeArguments(frame, argumentsObjects), Object[].class, true);
-=======
-                final Object[] argumentsObjectsArray = (Object[]) argumentsObjects;
->>>>>>> 8b369558
                 final Object[] modifiedArgumentsObjects = new Object[1 + argumentsObjectsArray.length];
                 modifiedArgumentsObjects[0] = getCachedNameAsSymbol();
                 RubyArguments.arraycopy(argumentsObjectsArray, 0, modifiedArgumentsObjects, 1, argumentsObjectsArray.length);
