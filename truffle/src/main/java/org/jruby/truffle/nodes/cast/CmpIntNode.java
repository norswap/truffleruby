/*
 * Copyright (c) 2013, 2015 Oracle and/or its affiliates. All rights reserved. This
 * code is released under a tri EPL/GPL/LGPL license. You can use it,
 * redistribute it and/or modify it under the terms of the:
 *
 * Eclipse Public License version 1.0
 * GNU General Public License version 2
 * GNU Lesser General Public License version 2.1
 *
 * Contains code modified from JRuby's RubyComparable.java
 *
 * Copyright (C) 2001-2004 Jan Arne Petersen <jpetersen@uni-bonn.de>
 * Copyright (C) 2002 Benoit Cerrina <b.cerrina@wanadoo.fr>
 * Copyright (C) 2004 Anders Bengtsson <ndrsbngtssn@yahoo.se>
 * Copyright (C) 2004 Stefan Matthias Aust <sma@3plus4.de>
 * Copyright (C) 2005 Charles O Nutter <headius@headius.com>
 * Copyright (C) 2006 Miguel Covarrubias <mlcovarrubias@gmail.com>
 * Copyright (C) 2006 Thomas E Enebo <enebo@acm.org>
 */

package org.jruby.truffle.nodes.cast;

import com.oracle.truffle.api.CompilerDirectives;
import com.oracle.truffle.api.dsl.NodeChild;
import com.oracle.truffle.api.dsl.NodeChildren;
import com.oracle.truffle.api.dsl.Specialization;
import com.oracle.truffle.api.frame.VirtualFrame;
import com.oracle.truffle.api.source.SourceSection;
import org.jruby.truffle.nodes.RubyNode;
import org.jruby.truffle.nodes.dispatch.CallDispatchHeadNode;
import org.jruby.truffle.nodes.dispatch.DispatchHeadNodeFactory;
import org.jruby.truffle.runtime.RubyContext;
import org.jruby.truffle.runtime.control.RaiseException;
import org.jruby.truffle.runtime.core.RubyBignum;
import org.jruby.truffle.runtime.core.RubyNilClass;

/**
 * This is a port of MRI's rb_cmpint, as taken from RubyComparable and broken out into specialized nodes.
 */

@NodeChildren({
    @NodeChild(value = "value"),
    @NodeChild(value = "receiver"),
    @NodeChild(value = "other")
})
public abstract class CmpIntNode extends RubyNode {

    @Child private CallDispatchHeadNode gtNode;
    @Child private CallDispatchHeadNode ltNode;

    public CmpIntNode(RubyContext context, SourceSection sourceSection) {
        super(context, sourceSection);
    }

<<<<<<< HEAD
=======
    public CmpIntNode(CmpIntNode prev) {
        super(prev);
        gtNode = prev.gtNode;
        ltNode = prev.ltNode;
    }

    public abstract int executeCmpInt(VirtualFrame frame, Object value, Object receiver, Object other);

>>>>>>> 9bed84f9
    @Specialization
    public int cmpInt(int value, Object receiver, Object other) {
        if (value > 0) {
            return 1;
        }

        if (value < 0) {
            return -1;
        }

        return 0;
    }

    @Specialization
    public int cmpLong(long value, Object receiver, Object other) {
        if (value > 0) {
            return 1;
        }

        if (value < 0) {
            return -1;
        }

        return 0;
    }

    @Specialization
    public int cmpBignum(RubyBignum value, Object receiver, Object other) {
        return value.bigIntegerValue().signum();
    }

    @Specialization
    public int cmpNil(RubyNilClass value, Object receiver, Object other) {
        throw new RaiseException(
            getContext().getCoreLibrary().argumentError(
                String.format("comparison of %s with %s failed",
                    getContext().getCoreLibrary().getLogicalClass(receiver).getName(),
                    getContext().getCoreLibrary().getLogicalClass(other).getName()), this)
        );
    }

    @Specialization(guards = {
            "!isInteger(value)",
            "!isLong(value)",
            "!isRubyBignum(value)",
            "!isRubyNilClass(value)" })
    public int cmpObject(VirtualFrame frame, Object value, Object receiver, Object other) {
        if (gtNode == null) {
            CompilerDirectives.transferToInterpreter();
            gtNode = insert(DispatchHeadNodeFactory.createMethodCall(getContext()));
        }

        if (gtNode.callBoolean(frame, value, ">", null, 0)) {
            return 1;
        }

        if (ltNode == null) {
            CompilerDirectives.transferToInterpreter();
            ltNode = insert(DispatchHeadNodeFactory.createMethodCall(getContext()));
        }

        if (ltNode.callBoolean(frame, value, "<", null, 0)) {
            return -1;
        }

        return 0;
    }

}<|MERGE_RESOLUTION|>--- conflicted
+++ resolved
@@ -33,6 +33,7 @@
 import org.jruby.truffle.runtime.control.RaiseException;
 import org.jruby.truffle.runtime.core.RubyBignum;
 import org.jruby.truffle.runtime.core.RubyNilClass;
+import org.jruby.truffle.runtime.core.RubyString;
 
 /**
  * This is a port of MRI's rb_cmpint, as taken from RubyComparable and broken out into specialized nodes.
@@ -52,17 +53,8 @@
         super(context, sourceSection);
     }
 
-<<<<<<< HEAD
-=======
-    public CmpIntNode(CmpIntNode prev) {
-        super(prev);
-        gtNode = prev.gtNode;
-        ltNode = prev.ltNode;
-    }
+    public abstract int executeCmpInt(VirtualFrame frame, Object cmpResult, RubyString a, Object b);
 
-    public abstract int executeCmpInt(VirtualFrame frame, Object value, Object receiver, Object other);
-
->>>>>>> 9bed84f9
     @Specialization
     public int cmpInt(int value, Object receiver, Object other) {
         if (value > 0) {
@@ -130,5 +122,4 @@
 
         return 0;
     }
-
 }