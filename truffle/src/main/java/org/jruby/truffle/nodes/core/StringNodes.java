/*
 * Copyright (c) 2013, 2015 Oracle and/or its affiliates. All rights reserved. This
 * code is released under a tri EPL/GPL/LGPL license. You can use it,
 * redistribute it and/or modify it under the terms of the:
 *
 * Eclipse Public License version 1.0
 * GNU General Public License version 2
 * GNU Lesser General Public License version 2.1
 */
package org.jruby.truffle.nodes.core;

import com.oracle.truffle.api.CompilerDirectives;
import com.oracle.truffle.api.CompilerDirectives.TruffleBoundary;
import com.oracle.truffle.api.dsl.CreateCast;
import com.oracle.truffle.api.dsl.NodeChild;
import com.oracle.truffle.api.dsl.NodeChildren;
import com.oracle.truffle.api.dsl.Specialization;
import com.oracle.truffle.api.frame.VirtualFrame;
import com.oracle.truffle.api.nodes.UnexpectedResultException;
import com.oracle.truffle.api.source.SourceSection;
import com.oracle.truffle.api.utilities.BranchProfile;

import org.jcodings.Encoding;
import org.jcodings.specific.ASCIIEncoding;
import org.jcodings.specific.UTF8Encoding;
import org.joni.Matcher;
import org.joni.Option;
import org.joni.Region;
import org.jruby.runtime.Visibility;
import org.jruby.truffle.nodes.RubyNode;
import org.jruby.truffle.nodes.coerce.ToIntNode;
import org.jruby.truffle.nodes.coerce.ToIntNodeFactory;
import org.jruby.truffle.nodes.coerce.ToStrNode;
import org.jruby.truffle.nodes.coerce.ToStrNodeFactory;
import org.jruby.truffle.nodes.dispatch.CallDispatchHeadNode;
import org.jruby.truffle.nodes.dispatch.DispatchHeadNode;
import org.jruby.truffle.nodes.dispatch.DispatchHeadNodeFactory;
import org.jruby.truffle.nodes.rubinius.StringPrimitiveNodes;
import org.jruby.truffle.nodes.rubinius.StringPrimitiveNodesFactory;
import org.jruby.truffle.runtime.RubyContext;
import org.jruby.truffle.runtime.UndefinedPlaceholder;
import org.jruby.truffle.runtime.control.RaiseException;
import org.jruby.truffle.runtime.core.*;
import org.jruby.truffle.runtime.rubinius.RubiniusByteArray;
import org.jruby.truffle.runtime.util.ArrayUtils;
import org.jruby.util.ByteList;
import org.jruby.util.Pack;
import org.jruby.util.StringSupport;
import org.jruby.util.io.EncodingUtils;

import java.math.BigInteger;
import java.nio.ByteBuffer;
import java.nio.charset.StandardCharsets;
import java.util.ArrayList;
import java.util.Arrays;
import java.util.List;
import java.util.Locale;
import java.util.regex.Pattern;

@CoreClass(name = "String")
public abstract class StringNodes {

    @CoreMethod(names = "+", required = 1)
    public abstract static class AddNode extends CoreMethodNode {

        public AddNode(RubyContext context, SourceSection sourceSection) {
            super(context, sourceSection);
        }

        public AddNode(AddNode prev) {
            super(prev);
        }

        @Specialization
        public RubyString add(RubyString a, RubyString b) {
            notDesignedForCompilation();

            return (RubyString) getContext().toTruffle(getContext().toJRuby(a).op_plus(getContext().getRuntime().getCurrentContext(), getContext().toJRuby(b)));
        }
    }

    @CoreMethod(names = "*", required = 1, lowerFixnumParameters = 0)
    public abstract static class MulNode extends CoreMethodNode {

        public MulNode(RubyContext context, SourceSection sourceSection) {
            super(context, sourceSection);
        }

        public MulNode(MulNode prev) {
            super(prev);
        }

        @Specialization
        public RubyString add(RubyString string, int times) {
            notDesignedForCompilation();

            final ByteList inputBytes = string.getBytes();
            final ByteList outputBytes = new ByteList(string.getBytes().length() * times);

            for (int n = 0; n < times; n++) {
                outputBytes.append(inputBytes);
            }

            outputBytes.setEncoding(inputBytes.getEncoding());

            return new RubyString(getContext().getCoreLibrary().getStringClass(), outputBytes);
        }
    }

    @CoreMethod(names = {"==", "===", "eql?"}, required = 1)
    public abstract static class EqualNode extends CoreMethodNode {

        @Child private StringPrimitiveNodes.StringEqualPrimitiveNode stringEqualNode;
        @Child private KernelNodes.RespondToNode respondToNode;
        @Child private CallDispatchHeadNode objectEqualNode;

        public EqualNode(RubyContext context, SourceSection sourceSection) {
            super(context, sourceSection);
            stringEqualNode = StringPrimitiveNodesFactory.StringEqualPrimitiveNodeFactory.create(context, sourceSection, new RubyNode[]{});
        }

        public EqualNode(EqualNode prev) {
            super(prev);
            stringEqualNode = prev.stringEqualNode;
        }

        @Specialization
        public boolean equal(RubyString a, RubyString b) {
            return stringEqualNode.stringEqual(a, b);
        }

        @Specialization(guards = "!isRubyString(b)")
        public boolean equal(VirtualFrame frame, RubyString a, Object b) {
            if (respondToNode == null) {
                CompilerDirectives.transferToInterpreter();
                respondToNode = insert(KernelNodesFactory.RespondToNodeFactory.create(getContext(), getSourceSection(), new RubyNode[] { null, null, null }));
            }

            if (respondToNode.doesRespondTo(frame, b, getContext().makeString("to_str"), false)) {
                if (objectEqualNode == null) {
                    CompilerDirectives.transferToInterpreter();
                    objectEqualNode = insert(DispatchHeadNodeFactory.createMethodCall(getContext()));
                }

                return objectEqualNode.callBoolean(frame, b, "==", null, a);
            }

            return false;
        }
    }

    @CoreMethod(names = "<=>", required = 1)
    public abstract static class CompareNode extends CoreMethodNode {

        @Child private ToStrNode toStrNode;

        public CompareNode(RubyContext context, SourceSection sourceSection) {
            super(context, sourceSection);
        }

        public CompareNode(CompareNode prev) {
            super(prev);
        }

        @Specialization
        public int compare(RubyString a, RubyString b) {
            notDesignedForCompilation();

            final int result = a.toString().compareTo(b.toString());

            if (result < 0) {
                return -1;
            } else if (result > 0) {
                return 1;
            }

            return 0;
        }

        @Specialization(guards = "!isRubyString(b)")
        public Object compare(VirtualFrame frame, RubyString a, Object b) {
            notDesignedForCompilation();

            if (toStrNode == null) {
                CompilerDirectives.transferToInterpreter();
                toStrNode = insert(ToStrNodeFactory.create(getContext(), getSourceSection(), null));
            }

            try {
                final RubyString coerced = toStrNode.executeRubyString(frame, b);

                return compare(a, coerced);
            } catch (RaiseException e) {
                if (e.getRubyException().getLogicalClass() == getContext().getCoreLibrary().getTypeErrorClass()) {
                    return getContext().getCoreLibrary().getNilObject();
                } else {
                    throw e;
                }
            }
        }
    }

    @CoreMethod(names = { "<<", "concat" }, required = 1)
    @NodeChildren({
            @NodeChild(value = "string"),
            @NodeChild(value = "other")
    })
    public abstract static class ConcatNode extends RubyNode {

        public ConcatNode(RubyContext context, SourceSection sourceSection) {
            super(context, sourceSection);
        }

        public ConcatNode(ConcatNode prev) {
            super(prev);
        }

        @CreateCast("other") public RubyNode coerceOtherToString(RubyNode other) {
            return ToStrNodeFactory.create(getContext(), getSourceSection(), other);
        }

        @TruffleBoundary
        @Specialization
        public RubyString concat(RubyString string, RubyString other) {
            // TODO (nirvdrum 06-Feb-15) This shouldn't be designed for compilation because we don't support all the String semantics yet, but a bench9000 benchmark has it on a hot path, so commenting out for now.
            //notDesignedForCompilation();

            string.checkFrozen(this);

            final int codeRange = other.getCodeRange();
            final int[] ptr_cr_ret = { codeRange };

            try {
                EncodingUtils.encCrStrBufCat(getContext().getRuntime(), string, other.getByteList(), other.getByteList().getEncoding(), codeRange, ptr_cr_ret);
            } catch (org.jruby.exceptions.RaiseException e) {
                if (e.getException().getMetaClass() == getContext().getRuntime().getEncodingCompatibilityError()) {
                    CompilerDirectives.transferToInterpreter();
                    throw new RaiseException(getContext().getCoreLibrary().encodingCompatibilityError(e.getException().message.asJavaString(), this));
                }

                throw e;
            }

            other.setCodeRange(ptr_cr_ret[0]);

            return string;
        }
    }

    @CoreMethod(names = "%", required = 1, argumentsAsArray = true)
    public abstract static class FormatNode extends CoreMethodNode {

        public FormatNode(RubyContext context, SourceSection sourceSection) {
            super(context, sourceSection);
        }

        public FormatNode(FormatNode prev) {
            super(prev);
        }

        private final BranchProfile singleArrayProfile = BranchProfile.create();
        private final BranchProfile multipleArgumentsProfile = BranchProfile.create();

        @Specialization
        public RubyString format(RubyString format, Object[] args) {
            return formatSlow(format, args);
        }

        @CompilerDirectives.TruffleBoundary
        private RubyString formatSlow(RubyString format, Object[] args) {
            final RubyContext context = getContext();

            if (args.length == 1 && args[0] instanceof RubyArray) {
                singleArrayProfile.enter();
                return context.makeString(StringFormatter.format(getContext(), format.toString(), Arrays.asList(((RubyArray) args[0]).slowToArray())), format.getByteList().getEncoding());
            } else {
                multipleArgumentsProfile.enter();
                return context.makeString(StringFormatter.format(getContext(), format.toString(), Arrays.asList(args)), format.getByteList().getEncoding());
            }
        }
    }

    @CoreMethod(names = {"[]", "slice"}, required = 1, optional = 1, lowerFixnumParameters = {0, 1}, taintFrom = 0)
    public abstract static class GetIndexNode extends CoreMethodNode {

        @Child private ToIntNode toIntNode;
        @Child private MatchDataNodes.GetIndexNode getMatchDataIndexNode;
        @Child private CallDispatchHeadNode includeNode;
        @Child private KernelNodes.DupNode dupNode;

        private final BranchProfile outOfBounds = BranchProfile.create();

        public GetIndexNode(RubyContext context, SourceSection sourceSection) {
            super(context, sourceSection);
        }

        public GetIndexNode(GetIndexNode prev) {
            super(prev);
        }

        public Object getIndex(RubyString string, int index, @SuppressWarnings("unused") UndefinedPlaceholder undefined) {
            int normalizedIndex = string.normalizeIndex(index);
            final ByteList bytes = string.getBytes();

            if (normalizedIndex < 0 || normalizedIndex >= bytes.length()) {
                outOfBounds.enter();
                return getContext().getCoreLibrary().getNilObject();
            } else {
                return getContext().makeString(bytes.charAt(normalizedIndex), string.getByteList().getEncoding());
            }
        }

<<<<<<< HEAD
        @Specialization(guards = { "!isRubyRange(index)", "!isRubyRegexp(index)" })
=======
        @Specialization(guards = { "!isRubyRange(arguments[1])", "!isRubyRegexp(arguments[1])", "!isRubyString(arguments[1])" })
>>>>>>> 596a74a5
        public Object getIndex(VirtualFrame frame, RubyString string, Object index, UndefinedPlaceholder undefined) {
            if (toIntNode == null) {
                CompilerDirectives.transferToInterpreter();
                toIntNode = insert(ToIntNodeFactory.create(getContext(), getSourceSection(), null));
            }

            return getIndex(string, toIntNode.executeIntegerFixnum(frame, index), undefined);
        }

        @Specialization
        public Object slice(RubyString string, RubyRange.IntegerFixnumRange range, @SuppressWarnings("unused") UndefinedPlaceholder undefined) {
            notDesignedForCompilation();

            final String javaString = string.toString();
            final int begin = string.normalizeIndex(range.getBegin());

            if (begin < 0 || begin > javaString.length()) {
                outOfBounds.enter();
                return getContext().getCoreLibrary().getNilObject();
            } else {
                final int end = string.normalizeIndex(range.getEnd());
                final int excludingEnd = string.clampExclusiveIndex(range.doesExcludeEnd() ? end : end+1);

                if (begin > excludingEnd) {
                    return getContext().makeString("");
                }

                return getContext().makeString(javaString.substring(begin, excludingEnd), string.getByteList().getEncoding());
            }
        }

        @Specialization
        public Object slice(RubyString string, int start, int length) {
            // TODO(CS): not sure if this is right - encoding
            final ByteList bytes = string.getBytes();
            final int begin = string.normalizeIndex(start);

            if (begin < 0 || begin > bytes.length() || length < 0) {
                outOfBounds.enter();
                return getContext().getCoreLibrary().getNilObject();
            } else {
                final int end = Math.min(bytes.length(), begin + length);

                final ByteList byteList = new ByteList(bytes, begin, end - begin);
                byteList.setEncoding(string.getByteList().getEncoding());

                return getContext().makeString(byteList);
            }
        }

        @Specialization(guards = "!isUndefinedPlaceholder(length)")
        public Object slice(VirtualFrame frame, RubyString string, int start, Object length) {
            notDesignedForCompilation();

            if (toIntNode == null) {
                CompilerDirectives.transferToInterpreter();
                toIntNode = insert(ToIntNodeFactory.create(getContext(), getSourceSection(), null));
            }

            return slice(string, start, toIntNode.executeIntegerFixnum(frame, length));
        }

<<<<<<< HEAD
        @Specialization(guards = { "!isRubyRange(start)", "!isRubyRegexp(start)", "!isUndefinedPlaceholder(length)" })
=======
        @Specialization(guards = { "!isRubyRange(arguments[1])", "!isRubyRegexp(arguments[1])", "!isRubyString(arguments[1])", "!isUndefinedPlaceholder(arguments[2])" })
>>>>>>> 596a74a5
        public Object slice(VirtualFrame frame, RubyString string, Object start, Object length) {
            notDesignedForCompilation();

            if (toIntNode == null) {
                CompilerDirectives.transferToInterpreter();
                toIntNode = insert(ToIntNodeFactory.create(getContext(), getSourceSection(), null));
            }

            return slice(string, toIntNode.executeIntegerFixnum(frame, start), toIntNode.executeIntegerFixnum(frame, length));
        }

        @Specialization
        public Object slice(RubyString string, RubyRegexp regexp, @SuppressWarnings("unused") UndefinedPlaceholder capture) {
            notDesignedForCompilation();

            final Object matchData = regexp.matchCommon(string, false, false);

            if (matchData == getContext().getCoreLibrary().getNilObject()) {
                return matchData;
            }

            return ((RubyMatchData) matchData).getValues()[0];
        }

        @Specialization
        public Object slice(RubyString string, RubyRegexp regexp, int capture) {
            notDesignedForCompilation();

            final Object matchData = regexp.matchCommon(string, false, false);

            if (matchData == getContext().getCoreLibrary().getNilObject()) {
                return matchData;
            }

            if (getMatchDataIndexNode == null) {
                CompilerDirectives.transferToInterpreter();
                getMatchDataIndexNode = insert(MatchDataNodesFactory.GetIndexNodeFactory.create(getContext(), getSourceSection(), new RubyNode[]{}));
            }

            return getMatchDataIndexNode.getIndex((RubyMatchData) matchData, capture);
        }

        @Specialization
        public Object slice(RubyString string, RubyRegexp regexp, RubyString capture) {
            notDesignedForCompilation();

            final Object matchData = regexp.matchCommon(string, false, false);

            if (matchData == getContext().getCoreLibrary().getNilObject()) {
                return matchData;
            }

            if (getMatchDataIndexNode == null) {
                CompilerDirectives.transferToInterpreter();
                getMatchDataIndexNode = insert(MatchDataNodesFactory.GetIndexNodeFactory.create(getContext(), getSourceSection(), new RubyNode[]{}));
            }

            return getMatchDataIndexNode.getIndex((RubyMatchData) matchData, capture);
        }

        @Specialization(guards =  { "!isUndefinedPlaceholder(capture)", "!isRubyString(capture)" })
        public Object slice(VirtualFrame frame, RubyString string, RubyRegexp regexp, Object capture) {
            notDesignedForCompilation();

            final Object matchData = regexp.matchCommon(string, false, false);

            if (matchData == getContext().getCoreLibrary().getNilObject()) {
                return matchData;
            }

            if (toIntNode == null) {
                CompilerDirectives.transferToInterpreter();
                toIntNode = insert(ToIntNodeFactory.create(getContext(), getSourceSection(), null));
            }

            if (getMatchDataIndexNode == null) {
                CompilerDirectives.transferToInterpreter();
                getMatchDataIndexNode = insert(MatchDataNodesFactory.GetIndexNodeFactory.create(getContext(), getSourceSection(), new RubyNode[]{}));
            }

            final int index = toIntNode.executeIntegerFixnum(frame, capture);

            return getMatchDataIndexNode.getIndex((RubyMatchData) matchData, index);
        }

        @Specialization
        public Object slice(VirtualFrame frame, RubyString string, RubyString matchStr, @SuppressWarnings("unused") UndefinedPlaceholder undefined) {
            notDesignedForCompilation();

            if (includeNode == null) {
                CompilerDirectives.transferToInterpreter();
                includeNode = insert(DispatchHeadNodeFactory.createMethodCall(getContext()));
            }

            boolean result = includeNode.callBoolean(frame, string, "include?", null, matchStr);

            if (result) {
                if (dupNode == null) {
                    CompilerDirectives.transferToInterpreter();
                    dupNode = insert(KernelNodesFactory.DupNodeFactory.create(getContext(), getSourceSection(), new RubyNode[]{}));
                }

                return dupNode.dup(frame, matchStr);
            }

            return getContext().getCoreLibrary().getNilObject();
        }
    }

    @CoreMethod(names = "[]=", required = 2, lowerFixnumParameters = 0)
    public abstract static class ElementSetNode extends CoreMethodNode {

        @Child private ToStrNode toStrNode;

        public ElementSetNode(RubyContext context, SourceSection sourceSection) {
            super(context, sourceSection);
            toStrNode = ToStrNodeFactory.create(context, sourceSection, null);
        }

        public ElementSetNode(ElementSetNode prev) {
            super(prev);
            toStrNode = prev.toStrNode;
        }

        @Specialization
        public RubyString elementSet(VirtualFrame frame, RubyString string, int index, Object replacement) {
            notDesignedForCompilation();

            string.checkFrozen(this);

            if (index < 0) {
                if (-index > string.length()) {
                    CompilerDirectives.transferToInterpreter();

                    throw new RaiseException(getContext().getCoreLibrary().indexError(String.format("index %d out of string", index), this));
                }

                index = index + string.length();

            } else if (index > string.length()) {
                CompilerDirectives.transferToInterpreter();

                throw new RaiseException(getContext().getCoreLibrary().indexError(String.format("index %d out of string", index), this));
            }

            final RubyString coerced = toStrNode.executeRubyString(frame, replacement);
            StringSupport.replaceInternal19(index, 1, string, coerced);

            return coerced;
        }

        @Specialization
        public RubyString elementSet(VirtualFrame frame, RubyString string, RubyRange.IntegerFixnumRange range, Object replacement) {
            notDesignedForCompilation();

            string.checkFrozen(this);

            int begin = range.getBegin();
            int end = range.getEnd();
            final int stringLength = string.length();

            if (begin < 0) {
                begin += stringLength;

                if (begin < 0) {
                    CompilerDirectives.transferToInterpreter();

                    throw new RaiseException(getContext().getCoreLibrary().rangeError(range, this));
                }

            } else if (begin > stringLength) {
                CompilerDirectives.transferToInterpreter();

                throw new RaiseException(getContext().getCoreLibrary().rangeError(range, this));
            }

            if (end > stringLength) {
                end = stringLength;
            } else if (end < 0) {
                end += stringLength;
            }

            if (! range.doesExcludeEnd()) {
                end++;
            }

            int length = end - begin;

            if (length < 0) {
                length = 0;
            }

            final RubyString coerced = toStrNode.executeRubyString(frame, replacement);
            StringSupport.replaceInternal19(begin, length, string, coerced);

            return coerced;
        }
    }

    @CoreMethod(names = "=~", required = 1)
    public abstract static class MatchOperatorNode extends CoreMethodNode {

        public MatchOperatorNode(RubyContext context, SourceSection sourceSection) {
            super(context, sourceSection);
        }

        public MatchOperatorNode(MatchOperatorNode prev) {
            super(prev);
        }

        @Specialization
        public Object match(RubyString string, RubyRegexp regexp) {
            return regexp.matchCommon(string, true, false);
        }
    }

    @CoreMethod(names = "ascii_only?")
    public abstract static class ASCIIOnlyNode extends CoreMethodNode {

        public ASCIIOnlyNode(RubyContext context, SourceSection sourceSection) {
            super(context, sourceSection);
        }

        public ASCIIOnlyNode(ASCIIOnlyNode prev) {
            super(prev);
        }

        @Specialization
        public boolean asciiOnly(RubyString string) {
            notDesignedForCompilation();

            if (!string.getBytes().getEncoding().isAsciiCompatible()) {
                return false;
            }

            for (byte b : string.getBytes().unsafeBytes()) {
                if ((b & 0x80) != 0) {
                    return false;
                }
            }

            return true;
        }
    }

    @CoreMethod(names = "b")
    public abstract static class BNode extends CoreMethodNode {

        public BNode(RubyContext context, SourceSection sourceSection) {
            super(context, sourceSection);
        }

        public BNode(BNode prev) {
            super(prev);
        }

        @Specialization
        public RubyString b(RubyString string) {
            final ByteList bytes = string.getBytes().dup();
            bytes.setEncoding(ASCIIEncoding.INSTANCE);
            return getContext().makeString(bytes);
        }

    }

    @CoreMethod(names = "bytes")
    public abstract static class BytesNode extends CoreMethodNode {

        public BytesNode(RubyContext context, SourceSection sourceSection) {
            super(context, sourceSection);
        }

        public BytesNode(BytesNode prev) {
            super(prev);
        }

        @Specialization
        public RubyArray bytes(RubyString string) {
            final byte[] bytes = string.getBytes().bytes();

            final int[] store = new int[bytes.length];

            for (int n = 0; n < store.length; n++) {
                store[n] = ((int) bytes[n]) & 0xFF;
            }

            return new RubyArray(getContext().getCoreLibrary().getArrayClass(), store, bytes.length);
        }

    }

    @CoreMethod(names = "bytesize")
    public abstract static class ByteSizeNode extends CoreMethodNode {

        public ByteSizeNode(RubyContext context, SourceSection sourceSection) {
            super(context, sourceSection);
        }

        public ByteSizeNode(ByteSizeNode prev) {
            super(prev);
        }

        @Specialization
        public int byteSize(RubyString string) {
            return string.getBytes().length();
        }

    }

    @CoreMethod(names = "byteslice", required = 1, optional = 1)
    public abstract static class ByteSliceNode extends CoreMethodNode {

        public ByteSliceNode(RubyContext context, SourceSection sourceSection) {
            super(context, sourceSection);
        }

        public ByteSliceNode(ByteSliceNode prev) {
            super(prev);
        }

        @Specialization
        public Object byteSlice(RubyString string, int index, UndefinedPlaceholder undefined) {
            return byteSlice(string, index, 1);
        }

        @Specialization
        public Object byteSlice(RubyString string, int index, int length) {
            final ByteList bytes = string.getBytes();

            final int normalizedIndex = string.normalizeIndex(index);

            if (normalizedIndex > bytes.length()) {
                return getContext().getCoreLibrary().getNilObject();
            }

            int rangeEnd = normalizedIndex + length;
            if (rangeEnd > bytes.getRealSize()) {
                rangeEnd = bytes.getRealSize();
            }

            final byte[] copiedBytes = Arrays.copyOfRange(bytes.getUnsafeBytes(), normalizedIndex, rangeEnd);

            return new RubyString(getContext().getCoreLibrary().getStringClass(), new ByteList(copiedBytes, string.getBytes().getEncoding()));
        }

    }

    @CoreMethod(names = "chomp!", optional = 1)
    public abstract static class ChompBangNode extends CoreMethodNode {

        @Child private ToStrNode toStrNode;

        public ChompBangNode(RubyContext context, SourceSection sourceSection) {
            super(context, sourceSection);
        }

        public ChompBangNode(ChompBangNode prev) {
            super(prev);
        }

        @Specialization
        public Object chompBang(RubyString string, UndefinedPlaceholder undefined) {
            notDesignedForCompilation();

            if (string.length() == 0) {
                return getContext().getCoreLibrary().getNilObject();
            }

            string.set(StringNodesHelper.chomp(string));
            return string;
        }

        @Specialization
        public RubyNilClass chompBangWithNil(RubyString string, RubyNilClass stringToChomp) {
            return getContext().getCoreLibrary().getNilObject();
        }

        @Specialization(guards = { "!isUndefinedPlaceholder(stringToChomp)", "!isRubyNilClass(stringToChomp)" })
        public RubyString chompBangWithString(VirtualFrame frame, RubyString string, Object stringToChomp) {
            notDesignedForCompilation();

            if (toStrNode == null) {
                CompilerDirectives.transferToInterpreter();
                toStrNode = insert(ToStrNodeFactory.create(getContext(), getSourceSection(), null));
            }

            string.set(StringNodesHelper.chompWithString(string, toStrNode.executeRubyString(frame, stringToChomp)));
            return string;
        }
    }

    @CoreMethod(names = "count", argumentsAsArray = true)
    public abstract static class CountNode extends CoreMethodNode {

        @Child private ToStrNode toStr;

        public CountNode(RubyContext context, SourceSection sourceSection) {
            super(context, sourceSection);
            toStr = ToStrNodeFactory.create(context, sourceSection, null);
        }

        public CountNode(CountNode prev) {
            super(prev);
            toStr = prev.toStr;
        }

        @Specialization
        public int count(VirtualFrame frame, RubyString string, Object[] otherStrings) {
            notDesignedForCompilation();

            if (otherStrings.length == 0) {
                throw new RaiseException(getContext().getCoreLibrary().argumentErrorEmptyVarargs(this));
            }

            return countSlow(frame, string, otherStrings);
        }

        private int countSlow(VirtualFrame frame, RubyString string, Object[] args) {
            notDesignedForCompilation();

            RubyString[] otherStrings = new RubyString[args.length];

            for (int i = 0; i < args.length; i++) {
                otherStrings[i] = toStr.executeRubyString(frame, args[i]);
            }

            return string.count(otherStrings);
        }
    }

    @CoreMethod(names = "data")
    public abstract static class DataNode extends CoreMethodNode {

        public DataNode(RubyContext context, SourceSection sourceSection) {
            super(context, sourceSection);
        }

        public DataNode(DataNode prev) {
            super(prev);
        }

        @Specialization
        public RubiniusByteArray data(RubyString string) {
            return new RubiniusByteArray(getContext().getCoreLibrary().getByteArrayClass(), string.getBytes());
        }
    }

    @CoreMethod(names = "downcase")
    public abstract static class DowncaseNode extends CoreMethodNode {

        public DowncaseNode(RubyContext context, SourceSection sourceSection) {
            super(context, sourceSection);
        }

        public DowncaseNode(DowncaseNode prev) {
            super(prev);
        }

        @Specialization
        public RubyString downcase(RubyString string) {
            notDesignedForCompilation();
            ByteList newByteList = StringNodesHelper.downcase(string);

            return string.getContext().makeString(newByteList);
        }
    }

    @CoreMethod(names = "downcase!")
    public abstract static class DowncaseBangNode extends CoreMethodNode {

        public DowncaseBangNode(RubyContext context, SourceSection sourceSection) {
            super(context, sourceSection);
        }

        public DowncaseBangNode(DowncaseBangNode prev) {
            super(prev);
        }

        @Specialization
        public RubyBasicObject downcase(RubyString string) {
            notDesignedForCompilation();

            ByteList newByteList = StringNodesHelper.downcase(string);

            if (newByteList.equal(string.getBytes())) {
                return getContext().getCoreLibrary().getNilObject();
            } else {
                string.set(newByteList);
                return string;
            }
        }
    }

    @CoreMethod(names = "each_byte", needsBlock = true)
    public abstract static class EachByteNode extends YieldingCoreMethodNode {

        @Child private CallDispatchHeadNode toEnumNode;

        public EachByteNode(RubyContext context, SourceSection sourceSection) {
            super(context, sourceSection);
        }

        public EachByteNode(EachByteNode prev) {
            super(prev);
        }

        @Specialization
        public Object eachByte(VirtualFrame frame, RubyString string, @SuppressWarnings("unused") UndefinedPlaceholder block) {
            notDesignedForCompilation();

            if (toEnumNode == null) {
                CompilerDirectives.transferToInterpreter();
                toEnumNode = insert(DispatchHeadNodeFactory.createMethodCall(getContext()));
            }

            return toEnumNode.call(frame, string, "to_enum", null, getContext().newSymbol("each_byte"));
        }

        @Specialization
        public RubyString eachByte(VirtualFrame frame, RubyString string, RubyProc block) {
            notDesignedForCompilation();

            final ByteList bytes = string.getBytes();
            final int begin = bytes.getBegin();

            for (int i = 0; i < bytes.getRealSize(); i++) {
                yield(frame, block, bytes.get(begin + i));
            }

            return string;
        }

    }

    @CoreMethod(names = "each_char", needsBlock = true)
    public abstract static class EachCharNode extends YieldingCoreMethodNode {

        @Child private CallDispatchHeadNode toEnumNode;

        public EachCharNode(RubyContext context, SourceSection sourceSection) {
            super(context, sourceSection);
        }

        public EachCharNode(EachCharNode prev) {
            super(prev);
        }

        @Specialization
        public Object eachChar(VirtualFrame frame, RubyString string, @SuppressWarnings("unused") UndefinedPlaceholder block) {
            notDesignedForCompilation();

            if (toEnumNode == null) {
                CompilerDirectives.transferToInterpreter();
                toEnumNode = insert(DispatchHeadNodeFactory.createMethodCall(getContext()));
            }

            return toEnumNode.call(frame, string, "to_enum", null, getContext().newSymbol("each_char"));
        }

        @Specialization
        public RubyString eachChar(VirtualFrame frame, RubyString string, RubyProc block) {
            notDesignedForCompilation();

            // TODO (nirvdrum 04-Feb-15): This needs to support Ruby' encoding and code range semantics.  For now, this hack will suffice for very simple Strings.
            final String javaString = string.toString();

            for (int i = 0; i < javaString.length(); i++) {
                yield(frame, block, getContext().makeString(javaString.charAt(i)));
            }

            return string;
        }

    }

    @CoreMethod(names = "empty?")
    public abstract static class EmptyNode extends CoreMethodNode {

        public EmptyNode(RubyContext context, SourceSection sourceSection) {
            super(context, sourceSection);
        }

        public EmptyNode(EmptyNode prev) {
            super(prev);
        }

        @Specialization
        public boolean empty(RubyString string) {
            return string.getBytes().length() == 0;
        }
    }

    @CoreMethod(names = "encode", optional = 2)
    public abstract static class EncodeNode extends CoreMethodNode {

        @Child private ToStrNode toStrNode;
        @Child private EncodingNodes.DefaultInternalNode defaultInternalNode;

        public EncodeNode(RubyContext context, SourceSection sourceSection) {
            super(context, sourceSection);
        }

        public EncodeNode(EncodeNode prev) {
            super(prev);
        }

        @Specialization
        public RubyString encode(RubyString string, RubyString encoding, @SuppressWarnings("unused") UndefinedPlaceholder options) {
            notDesignedForCompilation();

            final org.jruby.RubyString jrubyString = getContext().toJRuby(string);
            final org.jruby.RubyString jrubyEncodingString = getContext().toJRuby(encoding);
            final org.jruby.RubyString jrubyTranscoded = (org.jruby.RubyString) jrubyString.encode(getContext().getRuntime().getCurrentContext(), jrubyEncodingString);

            return getContext().toTruffle(jrubyTranscoded);
        }

        @Specialization
        public RubyString encode(RubyString string, RubyString encoding, @SuppressWarnings("unused") RubyHash options) {
            notDesignedForCompilation();

            // TODO (nirvdrum 20-Feb-15) We need to do something with the options hash. I'm stubbing this out just to get the jUnit mspec formatter running.
            return encode(string, encoding, UndefinedPlaceholder.INSTANCE);
        }

        @Specialization
        public RubyString encode(RubyString string, RubyEncoding encoding, @SuppressWarnings("unused") UndefinedPlaceholder options) {
            notDesignedForCompilation();

            final org.jruby.RubyString jrubyString = getContext().toJRuby(string);
            final org.jruby.RubyString jrubyEncodingString = getContext().toJRuby(getContext().makeString(encoding.getName()));
            final org.jruby.RubyString jrubyTranscoded = (org.jruby.RubyString) jrubyString.encode(getContext().getRuntime().getCurrentContext(), jrubyEncodingString);

            return getContext().toTruffle(jrubyTranscoded);
        }

        @Specialization(guards = { "!isRubyString(encoding)", "!isRubyEncoding(encoding)", "!isUndefinedPlaceholder(encoding)" })
        public RubyString encode(VirtualFrame frame, RubyString string, Object encoding, UndefinedPlaceholder options) {
            notDesignedForCompilation();

            if (toStrNode == null) {
                CompilerDirectives.transferToInterpreter();
                toStrNode = insert(ToStrNodeFactory.create(getContext(), getSourceSection(), null));
            }

            return encode(string, toStrNode.executeRubyString(frame, encoding), options);
        }

        @Specialization
        public RubyString encode(RubyString string, @SuppressWarnings("unused") UndefinedPlaceholder encoding, @SuppressWarnings("unused") UndefinedPlaceholder options) {
            notDesignedForCompilation();

            if (defaultInternalNode == null) {
                CompilerDirectives.transferToInterpreter();
                defaultInternalNode = insert(EncodingNodesFactory.DefaultInternalNodeFactory.create(getContext(), getSourceSection(), new RubyNode[]{}));
            }

            final Object defaultInternalEncoding = defaultInternalNode.defaultInternal();

            if (defaultInternalEncoding == getContext().getCoreLibrary().getNilObject()) {
                return encode(string, RubyEncoding.getEncoding("UTF-8"), UndefinedPlaceholder.INSTANCE);
            }

            return encode(string, (RubyEncoding) defaultInternalEncoding, UndefinedPlaceholder.INSTANCE);
        }
    }

    @CoreMethod(names = "encoding")
    public abstract static class EncodingNode extends CoreMethodNode {

        public EncodingNode(RubyContext context, SourceSection sourceSection) {
            super(context, sourceSection);
        }

        public EncodingNode(EncodingNode prev) {
            super(prev);
        }

        @Specialization
        public RubyEncoding encoding(RubyString string) {
            notDesignedForCompilation();

            return RubyEncoding.getEncoding(string.getBytes().getEncoding());
        }
    }

    @CoreMethod(names = "end_with?", required = 1)
    public abstract static class EndWithNode extends CoreMethodNode {

        public EndWithNode(RubyContext context, SourceSection sourceSection) {
            super(context, sourceSection);
        }

        public EndWithNode(EndWithNode prev) {
            super(prev);
        }

        @Specialization
        public boolean endWith(RubyString string, RubyString b) {
            notDesignedForCompilation();

            return string.toString().endsWith(b.toString());
        }
    }

    @CoreMethod(names = "force_encoding", required = 1)
    public abstract static class ForceEncodingNode extends CoreMethodNode {

        public ForceEncodingNode(RubyContext context, SourceSection sourceSection) {
            super(context, sourceSection);
        }

        public ForceEncodingNode(ForceEncodingNode prev) {
            super(prev);
        }

        @Specialization
        public RubyString forceEncoding(RubyString string, RubyString encodingName) {
            notDesignedForCompilation();
            final RubyEncoding encoding = RubyEncoding.getEncoding(encodingName.toString());
            return forceEncoding(string, encoding);
        }

        @Specialization
        public RubyString forceEncoding(RubyString string, RubyEncoding encoding) {
            notDesignedForCompilation();
            string.forceEncoding(encoding.getEncoding());
            return string;
        }

    }

    @CoreMethod(names = "getbyte", required = 1)
    public abstract static class GetByteNode extends CoreMethodNode {

        public GetByteNode(RubyContext context, SourceSection sourceSection) {
            super(context, sourceSection);
        }

        public GetByteNode(GetByteNode prev) {
            super(prev);
        }

        @Specialization
        public int getByte(RubyString string, int index) {
            return string.getBytes().get(index);
        }
    }

    @CoreMethod(names = "hash")
    public abstract static class HashNode extends CoreMethodNode {

        public HashNode(RubyContext context, SourceSection sourceSection) {
            super(context, sourceSection);
        }

        public HashNode(HashNode prev) {
            super(prev);
        }

        @Specialization
        public int hash(RubyString string) {
            return string.getBytes().hashCode();
        }

    }

    @CoreMethod(names = "inspect")
    public abstract static class InspectNode extends CoreMethodNode {

        public InspectNode(RubyContext context, SourceSection sourceSection) {
            super(context, sourceSection);
        }

        public InspectNode(InspectNode prev) {
            super(prev);
        }

        @TruffleBoundary
        @Specialization
        public RubyString inspect(RubyString string) {
            notDesignedForCompilation();

            final org.jruby.RubyString inspected = (org.jruby.RubyString) org.jruby.RubyString.inspect19(getContext().getRuntime(), string.getBytes());
            return getContext().makeString(inspected.getByteList());
        }
    }

    @CoreMethod(names = "initialize", optional = 1)
    public abstract static class InitializeNode extends CoreMethodNode {

        public InitializeNode(RubyContext context, SourceSection sourceSection) {
            super(context, sourceSection);
        }

        public InitializeNode(InitializeNode prev) {
            super(prev);
        }

        @Specialization
        public RubyString initialize(RubyString self, UndefinedPlaceholder from) {
            return self;
        }

        @Specialization
        public RubyString initialize(RubyString self, RubyString from) {
            notDesignedForCompilation();

            self.set(from.getBytes());
            return self;
        }
    }

    @CoreMethod(names = "initialize_copy", visibility = Visibility.PRIVATE, required = 1)
    public abstract static class InitializeCopyNode extends CoreMethodNode {

        public InitializeCopyNode(RubyContext context, SourceSection sourceSection) {
            super(context, sourceSection);
        }

        public InitializeCopyNode(InitializeCopyNode prev) {
            super(prev);
        }

        @Specialization
        public Object initializeCopy(RubyString self, RubyString from) {
            notDesignedForCompilation();

            if (self == from) {
                return self;
            }

            self.getBytes().replace(from.getBytes().bytes());

            return self;
        }

    }

    @CoreMethod(names = "insert", required = 2, lowerFixnumParameters = 0)
    public abstract static class InsertNode extends CoreMethodNode {

        @Child private ConcatNode concatNode;
        @Child private GetIndexNode getIndexNode;

        public InsertNode(RubyContext context, SourceSection sourceSection) {
            super(context, sourceSection);
            concatNode = StringNodesFactory.ConcatNodeFactory.create(context, sourceSection, null, null);
            getIndexNode = StringNodesFactory.GetIndexNodeFactory.create(context, sourceSection, new RubyNode[]{});
        }

        public InsertNode(InsertNode prev) {
            super(prev);
            concatNode = prev.concatNode;
            getIndexNode = prev.getIndexNode;
        }

        @Specialization
        public RubyString insert(RubyString string, int index, RubyString otherString) {
            notDesignedForCompilation();

            string.checkFrozen(this);

            if (index == -1) {
                concatNode.concat(string, otherString);

                return string;

            } else if (index < 0) {
                // Incrementing first seems weird, but MRI does it and it's significant because it uses the modified
                // index value in its error messages.  This seems wrong, but we should be compatible.
                index++;

                if (-index > string.length()) {
                    CompilerDirectives.transferToInterpreter();

                    throw new RaiseException(getContext().getCoreLibrary().indexError(String.format("index %d out of string", index), this));
                }

                index = index + string.length();

            } else if (index > string.length()) {
                CompilerDirectives.transferToInterpreter();

                throw new RaiseException(getContext().getCoreLibrary().indexError(String.format("index %d out of string", index), this));
            }

            // TODO (Kevin): using node directly and cast
            RubyString firstPart = (RubyString) getIndexNode.slice(string, 0, index);
            RubyString secondPart = (RubyString) getIndexNode.slice(string, index, string.length());

            RubyString concatenated = concatNode.concat(concatNode.concat(firstPart, otherString), secondPart);

            string.set(concatenated.getBytes());

            return string;
        }
    }

    @CoreMethod(names = "ljust", required = 1, optional = 1, lowerFixnumParameters = 0)
    public abstract static class LjustNode extends CoreMethodNode {

        public LjustNode(RubyContext context, SourceSection sourceSection) {
            super(context, sourceSection);
        }

        public LjustNode(LjustNode prev) {
            super(prev);
        }

        @Specialization
        public RubyString ljust(RubyString string, int length, @SuppressWarnings("unused") UndefinedPlaceholder padding) {
            notDesignedForCompilation();

            return getContext().makeString(RubyString.ljust(string.toString(), length, " "));
        }

        @Specialization
        public RubyString ljust(RubyString string, int length, RubyString padding) {
            notDesignedForCompilation();

            return getContext().makeString(RubyString.ljust(string.toString(), length, padding.toString()));
        }

    }

    @CoreMethod(names = "match", required = 1)
    public abstract static class MatchNode extends CoreMethodNode {

        public MatchNode(RubyContext context, SourceSection sourceSection) {
            super(context, sourceSection);
        }

        public MatchNode(MatchNode prev) {
            super(prev);
        }

        @Specialization
        public Object match(RubyString string, RubyString regexpString) {
            notDesignedForCompilation();

            final RubyRegexp regexp = new RubyRegexp(this, getContext().getCoreLibrary().getRegexpClass(), regexpString.getBytes(), Option.DEFAULT);
            return regexp.matchCommon(string, false, false);
        }

        @Specialization
        public Object match(RubyString string, RubyRegexp regexp) {
            return regexp.matchCommon(string, false, false);
        }
    }

    @CoreMethod(names = "ord")
    public abstract static class OrdNode extends CoreMethodNode {

        public OrdNode(RubyContext context, SourceSection sourceSection) {
            super(context, sourceSection);
        }

        public OrdNode(OrdNode prev) {
            super(prev);
        }

        @Specialization
        public int ord(RubyString string) {
            notDesignedForCompilation();
            return ((org.jruby.RubyFixnum) getContext().toJRuby(string).ord(getContext().getRuntime().getCurrentContext())).getIntValue();
        }
    }

    @CoreMethod(names = "replace", required = 1)
    public abstract static class ReplaceNode extends CoreMethodNode {

        public ReplaceNode(RubyContext context, SourceSection sourceSection) {
            super(context, sourceSection);
        }

        public ReplaceNode(ReplaceNode prev) {
            super(prev);
        }

        @Specialization
        public RubyString replace(RubyString string, RubyString other) {
            notDesignedForCompilation();

            string.checkFrozen(this);

            if (string == other) {
                return string;
            }

            string.getByteList().replace(other.getByteList().bytes());
            string.setCodeRange(other.getCodeRange());

            return string;
        }

    }

    @CoreMethod(names = "rindex", required = 1, optional = 1, lowerFixnumParameters = 1)
    public abstract static class RindexNode extends CoreMethodNode {

        public RindexNode(RubyContext context, SourceSection sourceSection) {
            super(context, sourceSection);
        }

        public RindexNode(RindexNode prev) {
            super(prev);
        }

        @Specialization
        public Object rindex(RubyString string, RubyString subString, @SuppressWarnings("unused") UndefinedPlaceholder endPosition) {
            notDesignedForCompilation();

            return rindex(string, subString, string.length());
        }

        @Specialization
        public Object rindex(RubyString string, RubyString subString, int endPosition) {
            notDesignedForCompilation();

            int normalizedEndPosition = endPosition;

            if (endPosition < 0) {
                normalizedEndPosition = endPosition + string.length();

                if (normalizedEndPosition < 0) {
                    return getContext().getCoreLibrary().getNilObject();
                }
            } else if (endPosition > string.length()) {
                normalizedEndPosition = string.length();
            }

            int result = StringSupport.rindex(string.getBytes(), string.length(), subString.length(),
                    normalizedEndPosition, subString, string.getBytes().getEncoding()
            );

            if (result >= 0) {
                return result;
            } else {
                return getContext().getCoreLibrary().getNilObject();
            }
        }
    }

    @CoreMethod(names = "rjust", required = 1, optional = 1, lowerFixnumParameters = 0)
    public abstract static class RjustNode extends CoreMethodNode {

        public RjustNode(RubyContext context, SourceSection sourceSection) {
            super(context, sourceSection);
        }

        public RjustNode(RjustNode prev) {
            super(prev);
        }

        @Specialization
        public RubyString rjust(RubyString string, int length, @SuppressWarnings("unused") UndefinedPlaceholder padding) {
            notDesignedForCompilation();

            return getContext().makeString(RubyString.rjust(string.toString(), length, " "));
        }

        @Specialization
        public RubyString rjust(RubyString string, int length, RubyString padding) {
            notDesignedForCompilation();

            return getContext().makeString(RubyString.rjust(string.toString(), length, padding.toString()));
        }

    }

    @CoreMethod(names = "swapcase")
    public abstract static class SwapcaseNode extends CoreMethodNode {
        public SwapcaseNode(RubyContext context, SourceSection sourceSection) {
            super(context, sourceSection);
        }

        public SwapcaseNode(SwapcaseNode prev) {
            super(prev);
        }

        @Specialization
        public RubyString swapcase(RubyString string) {
            notDesignedForCompilation();

            ByteList byteList = StringNodesHelper.swapcase(string);
            return getContext().makeString(byteList);
        }
    }

    @CoreMethod(names = "swapcase!")
    public abstract static class SwapcaseBangNode extends CoreMethodNode {
        public SwapcaseBangNode(RubyContext context, SourceSection sourceSection) {
            super(context, sourceSection);
        }

        public SwapcaseBangNode(SwapcaseBangNode prev) {
            super(prev);
        }

        @Specialization
        public RubyString swapcase(RubyString string) {
            notDesignedForCompilation();

            ByteList byteList = StringNodesHelper.swapcase(string);
            string.set(byteList);
            return string;
        }
    }

    @CoreMethod(names = "rstrip")
    public abstract static class RStripNode extends CoreMethodNode {

        public RStripNode(RubyContext context, SourceSection sourceSection) {
            super(context, sourceSection);
        }

        public RStripNode(RStripNode prev) {
            super(prev);
        }

        @Specialization
        public RubyString rstrip(RubyString string) {
            notDesignedForCompilation();

            String str = string.toString();
            int last = str.length()-1;
            while (last >= 0 && " \r\n\t".indexOf(str.charAt(last)) != -1) {
                last--;
            }

            return getContext().makeString(str.substring(0, last + 1));
        }

    }

    @CoreMethod(names = "dump")
    public abstract static class DumpNode extends CoreMethodNode {

        public DumpNode(RubyContext context, SourceSection sourceSection) {
            super(context, sourceSection);
        }

        public DumpNode(DumpNode prev) {
            super(prev);
        }

        @Specialization
        public RubyString rstrip(RubyString string) {
            notDesignedForCompilation();

            return string.dump();
        }

    }

    @CoreMethod(names = "scan", required = 1, needsBlock = true)
    public abstract static class ScanNode extends YieldingCoreMethodNode {

        public ScanNode(RubyContext context, SourceSection sourceSection) {
            super(context, sourceSection);
        }

        public ScanNode(ScanNode prev) {
            super(prev);
        }

        @Specialization
        public RubyArray scan(RubyString string, RubyString regexpString, UndefinedPlaceholder block) {
            notDesignedForCompilation();

            final RubyRegexp regexp = new RubyRegexp(this, getContext().getCoreLibrary().getRegexpClass(), regexpString.getBytes(), Option.DEFAULT);
            return scan(string, regexp, block);
        }

        @Specialization
        public RubyString scan(VirtualFrame frame, RubyString string, RubyString regexpString, RubyProc block) {
            notDesignedForCompilation();

            final RubyRegexp regexp = new RubyRegexp(this, getContext().getCoreLibrary().getRegexpClass(), regexpString.getBytes(), Option.DEFAULT);
            return scan(frame, string, regexp, block);
        }

        @Specialization
        public RubyArray scan(RubyString string, RubyRegexp regexp, UndefinedPlaceholder block) {
            notDesignedForCompilation();

            return RubyArray.fromObjects(getContext().getCoreLibrary().getArrayClass(), (Object[]) regexp.scan(string));
        }

        @Specialization
        public RubyString scan(VirtualFrame frame, RubyString string, RubyRegexp regexp, RubyProc block) {
            notDesignedForCompilation();

            // TODO (nirvdrum 12-Jan-15) Figure out a way to make this not just a complete copy & paste of RubyRegexp#scan.

            final RubyContext context = getContext();

            final byte[] stringBytes = string.getBytes().bytes();
            final Encoding encoding = string.getBytes().getEncoding();
            final Matcher matcher = regexp.getRegex().matcher(stringBytes);

            int p = string.getBytes().getBegin();
            int end = 0;
            int range = p + string.getBytes().getRealSize();

            Object lastGoodMatchData = getContext().getCoreLibrary().getNilObject();

            if (regexp.getRegex().numberOfCaptures() == 0) {
                while (true) {
                    Object matchData = regexp.matchCommon(string, false, true, matcher, p + end, range);

                    if (matchData == context.getCoreLibrary().getNilObject()) {
                        break;
                    }

                    RubyMatchData md = (RubyMatchData) matchData;
                    Object[] values = md.getValues();

                    assert values.length == 1;

                    yield(frame, block, values[0]);

                    lastGoodMatchData = matchData;
                    end = StringSupport.positionEndForScan(string.getBytes(), matcher, encoding, p, range);
                }

                regexp.setThread("$~", lastGoodMatchData);
            } else {
                while (true) {
                    Object matchData = regexp.matchCommon(string, false, true, matcher, p + end, stringBytes.length);

                    if (matchData == context.getCoreLibrary().getNilObject()) {
                        break;
                    }

                    final Object[] captures = ((RubyMatchData) matchData).getCaptures();
                    yield(frame, block, new RubyArray(context.getCoreLibrary().getArrayClass(), captures, captures.length));

                    lastGoodMatchData = matchData;
                    end = StringSupport.positionEndForScan(string.getBytes(), matcher, encoding, p, range);
                }

                regexp.setThread("$~", lastGoodMatchData);
            }

            return string;
        }
    }

    @CoreMethod(names = "setbyte", required = 2)
    public abstract static class SetByteNode extends CoreMethodNode {

        public SetByteNode(RubyContext context, SourceSection sourceSection) {
            super(context, sourceSection);
        }

        public SetByteNode(SetByteNode prev) {
            super(prev);
        }

        @Specialization
        public Object setByte(RubyString string, int index, Object value) {
            notDesignedForCompilation();

            throw new UnsupportedOperationException("getbyte not implemented");
        }
    }

    @CoreMethod(names = {"size", "length"})
    public abstract static class SizeNode extends CoreMethodNode {

        public SizeNode(RubyContext context, SourceSection sourceSection) {
            super(context, sourceSection);
        }

        public SizeNode(SizeNode prev) {
            super(prev);
        }

        @Specialization
        public int size(RubyString string) {
            return StringSupport.strLengthFromRubyString(string);
        }
    }

    @CoreMethod(names = "split", optional = 2, lowerFixnumParameters = 2)
    public abstract static class SplitNode extends CoreMethodNode {

        public SplitNode(RubyContext context, SourceSection sourceSection) {
            super(context, sourceSection);
        }

        public SplitNode(SplitNode prev) {
            super(prev);
        }

        @Specialization
        public RubyArray split(RubyString string, RubyString sep, @SuppressWarnings("unused") UndefinedPlaceholder limit) {
            notDesignedForCompilation();

            return splitHelper(string, sep.toString());
        }

        @Specialization
        public RubyArray split(RubyString string, RubyRegexp sep, @SuppressWarnings("unused") UndefinedPlaceholder limit) {
            notDesignedForCompilation();

            return RubyArray.fromObjects(getContext().getCoreLibrary().getArrayClass(), (Object[]) sep.split(string, false, 0));
        }

        @Specialization
        public RubyArray split(RubyString string, RubyRegexp sep, int limit) {
            notDesignedForCompilation();

            return RubyArray.fromObjects(getContext().getCoreLibrary().getArrayClass(), (Object[]) sep.split(string, limit > 0, limit));
        }

        @Specialization
        public RubyArray split(RubyString string, @SuppressWarnings("unused") UndefinedPlaceholder sep, @SuppressWarnings("unused") UndefinedPlaceholder limit) {
            notDesignedForCompilation();

            return splitHelper(string, " ");
        }

        private RubyArray splitHelper(RubyString string, String sep) {
            final String[] components = string.toString().split(Pattern.quote(sep));

            final Object[] objects = new Object[components.length];

            for (int n = 0; n < objects.length; n++) {
                objects[n] = getContext().makeString(components[n]);
            }

            return RubyArray.fromObjects(getContext().getCoreLibrary().getArrayClass(), objects);
        }
    }

    @CoreMethod(names = "succ")
    public abstract static class SuccNode extends CoreMethodNode {

        public SuccNode(RubyContext context, SourceSection sourceSection) {
            super(context, sourceSection);
        }

        public SuccNode(SuccNode prev) {
            super(prev);
        }

        @Specialization
        public RubyString succ(RubyString string) {
            notDesignedForCompilation();

            if (string.length() > 0) {
                return getContext().makeString(StringSupport.succCommon(string.getBytes()));
            } else {
                return getContext().makeString("");
            }
        }
    }

    @CoreMethod(names = "succ!")
    public abstract static class SuccBangNode extends CoreMethodNode {

        public SuccBangNode(RubyContext context, SourceSection sourceSection) {
            super(context, sourceSection);
        }

        public SuccBangNode(SuccBangNode prev) {
            super(prev);
        }

        @Specialization
        public RubyString succBang(RubyString string) {
            notDesignedForCompilation();

            string.checkFrozen(this);

            if (string.length() > 0) {
                string.set(StringSupport.succCommon(string.getBytes()));
            }

            return string;
        }
    }

    @CoreMethod(names = "sum")
    public abstract static class SumNode extends CoreMethodNode {

        public SumNode(RubyContext context, SourceSection sourceSection) {
            super(context, sourceSection);
        }

        public SumNode(SumNode prev) {
            super(prev);
        }

        @Specialization
        public int sum(RubyString string) {
            notDesignedForCompilation();

            return (int) getContext().toTruffle(getContext().toJRuby(string).sum(getContext().getRuntime().getCurrentContext()));
        }
    }

    @CoreMethod(names = "to_f")
    public abstract static class ToFNode extends CoreMethodNode {

        public ToFNode(RubyContext context, SourceSection sourceSection) {
            super(context, sourceSection);
        }

        public ToFNode(ToFNode prev) {
            super(prev);
        }

        @Specialization
        public double toF(RubyString string) {
            try {
                return Double.parseDouble(string.toString());
            } catch (NumberFormatException e) {
                return 0;
            }
        }
    }

    @CoreMethod(names = "to_i")
    public abstract static class ToINode extends CoreMethodNode {

        @Child private FixnumOrBignumNode fixnumOrBignum;

        public ToINode(RubyContext context, SourceSection sourceSection) {
            super(context, sourceSection);
            fixnumOrBignum = new FixnumOrBignumNode(context, sourceSection);
        }

        public ToINode(ToINode prev) {
            super(prev);
            fixnumOrBignum = prev.fixnumOrBignum;
        }

        @Specialization
        public Object toI(RubyString string) {
            notDesignedForCompilation();

            if (string.toString().length() == 0) {
                return 0;
            }

            try {
                return Integer.parseInt(string.toString());
            } catch (NumberFormatException e) {
                return fixnumOrBignum.fixnumOrBignum(new BigInteger(string.toString()));
            }
        }
    }

    @CoreMethod(names = "to_s")
    public abstract static class ToSNode extends CoreMethodNode {

        public ToSNode(RubyContext context, SourceSection sourceSection) {
            super(context, sourceSection);
        }

        public ToSNode(ToSNode prev) {
            super(prev);
        }

        @Specialization
        public RubyString toS(RubyString string) {
            return string;
        }
    }

    @CoreMethod(names = {"to_sym", "intern"})
    public abstract static class ToSymNode extends CoreMethodNode {

        public ToSymNode(RubyContext context, SourceSection sourceSection) {
            super(context, sourceSection);
        }

        public ToSymNode(ToSymNode prev) {
            super(prev);
        }

        @Specialization
        public RubySymbol toSym(RubyString string) {
            notDesignedForCompilation();

            return getContext().newSymbol(string.getByteList());
        }
    }

    @CoreMethod(names = "reverse")
    public abstract static class ReverseNode extends CoreMethodNode {

        public ReverseNode(RubyContext context, SourceSection sourceSection) {
            super(context, sourceSection);
        }

        public ReverseNode(ReverseNode prev) {
            super(prev);
        }

        @Specialization
        public RubyString reverse(RubyString string) {
            notDesignedForCompilation();

            return RubyString.fromByteList(string.getLogicalClass(), StringNodesHelper.reverse(string));
        }
    }

    @CoreMethod(names = "reverse!")
    public abstract static class ReverseBangNode extends CoreMethodNode {

        public ReverseBangNode(RubyContext context, SourceSection sourceSection) {
            super(context, sourceSection);
        }

        public ReverseBangNode(ReverseBangNode prev) {
            super(prev);
        }

        @Specialization
        public RubyString reverse(RubyString string) {
            notDesignedForCompilation();

            string.set(StringNodesHelper.reverse(string));
            return string;
        }
    }

    @CoreMethod(names = "unpack", required = 1)
    public abstract static class UnpackNode extends ArrayCoreMethodNode {

        public UnpackNode(RubyContext context, SourceSection sourceSection) {
            super(context, sourceSection);
        }

        public UnpackNode(UnpackNode prev) {
            super(prev);
        }

        @CompilerDirectives.TruffleBoundary
        @Specialization
        public RubyArray unpack(RubyString string, RubyString format) {
            final org.jruby.RubyArray jrubyArray = Pack.unpack(getContext().getRuntime(), string.getBytes(), format.getBytes());
            return RubyArray.fromObjects(getContext().getCoreLibrary().getArrayClass(), jrubyArray.toArray());
        }

    }

    @CoreMethod(names = "upcase")
    public abstract static class UpcaseNode extends CoreMethodNode {

        public UpcaseNode(RubyContext context, SourceSection sourceSection) {
            super(context, sourceSection);
        }

        public UpcaseNode(UpcaseNode prev) {
            super(prev);
        }

        @Specialization
        public RubyString upcase(RubyString string) {
            notDesignedForCompilation();
            final ByteList byteListString = StringNodesHelper.upcase(string);

            return string.getContext().makeString(byteListString);
        }

    }

    @CoreMethod(names = "upcase!")
    public abstract static class UpcaseBangNode extends CoreMethodNode {

        public UpcaseBangNode(RubyContext context, SourceSection sourceSection) {
            super(context, sourceSection);
        }

        public UpcaseBangNode(UpcaseBangNode prev) {
            super(prev);
        }

        @Specialization
        public RubyString upcaseBang(RubyString string) {
            notDesignedForCompilation();
            final ByteList byteListString = StringNodesHelper.upcase(string);
            string.set(byteListString);

            return string;
        }
    }

    @CoreMethod(names = "valid_encoding?")
    public abstract static class ValidEncodingQueryNode extends CoreMethodNode {

        public ValidEncodingQueryNode(RubyContext context, SourceSection sourceSection) {
            super(context, sourceSection);
        }

        public ValidEncodingQueryNode(ValidEncodingQueryNode prev) {
            super(prev);
        }

        @Specialization
        public boolean validEncodingQuery(RubyString string) {
            return string.scanForCodeRange() != StringSupport.CR_BROKEN;
        }

    }

    @CoreMethod(names = "capitalize!")
    public abstract static class CapitalizeBangNode extends CoreMethodNode {

        public CapitalizeBangNode(RubyContext context, SourceSection sourceSection) {
            super(context, sourceSection);
        }

        public CapitalizeBangNode(CapitalizeBangNode prev) {
            super(prev);
        }

        @Specialization
        public RubyString capitalizeBang(RubyString string) {
            notDesignedForCompilation();
            String javaString = string.toString();
            if (javaString.isEmpty()) {
                return string;
            } else {
                final ByteList byteListString = StringNodesHelper.capitalize(string);

                string.set(byteListString);
                return string;
            }
        }
    }

    @CoreMethod(names = "capitalize")
    public abstract static class CapitalizeNode extends CoreMethodNode {

        public CapitalizeNode(RubyContext context, SourceSection sourceSection) {
            super(context, sourceSection);
        }

        public CapitalizeNode(CapitalizeNode prev) {
            super(prev);
        }

        @Specialization
        public RubyString capitalize(RubyString string) {
            notDesignedForCompilation();
            String javaString = string.toString();

            if (javaString.isEmpty()) {
                return string;
            } else {
                final ByteList byteListString = StringNodesHelper.capitalize(string);
                return string.getContext().makeString(byteListString);
            }
        }

    }

    @CoreMethod(names = "clear")
    public abstract static class ClearNode extends CoreMethodNode {

        public ClearNode(RubyContext context, SourceSection sourceSection) {
            super(context, sourceSection);
        }

        public ClearNode(ClearNode prev) {
            super(prev);
        }

        @Specialization
        public RubyString clear(RubyString string) {
            notDesignedForCompilation();
            ByteList empty = ByteList.EMPTY_BYTELIST;
            empty.setEncoding(string.getBytes().getEncoding());

            string.set(empty);
            return string;
        }
    }

    @CoreMethod(names = "chr")
    public abstract static class ChrNode extends CoreMethodNode {

        public ChrNode(RubyContext context, SourceSection sourceSection) {
            super(context, sourceSection);
        }

        public ChrNode(ChrNode prev) {
            super(prev);
        }

        @Specialization
        public RubyString chr(RubyString string) {
            notDesignedForCompilation();
            if (string.toString().isEmpty()) {
                return string;
            } else {
                String head = string.toString().substring(0, 1);
                ByteList byteString = ByteList.create(head);
                byteString.setEncoding(string.getBytes().getEncoding());

                return string.getContext().makeString(byteString);
            }
        }
    }

    public static class StringNodesHelper {

        @TruffleBoundary
        public static ByteList capitalize(RubyString string) {
            String javaString = string.toString();
            String head = javaString.substring(0, 1).toUpperCase(Locale.ENGLISH);
            String tail = javaString.substring(1, javaString.length()).toLowerCase(Locale.ENGLISH);
            ByteList byteListString = ByteList.create(head + tail);
            byteListString.setEncoding(string.getBytes().getEncoding());
            return byteListString;
        }

        @TruffleBoundary
        public static ByteList upcase(RubyString string) {
            ByteList byteListString = ByteList.create(string.toString().toUpperCase(Locale.ENGLISH));
            byteListString.setEncoding(string.getBytes().getEncoding());
            return byteListString;
        }

        @TruffleBoundary
        public static ByteList downcase(RubyString string) {
            ByteList newByteList = ByteList.create(string.toString().toLowerCase(Locale.ENGLISH));
            newByteList.setEncoding(string.getBytes().getEncoding());

            return newByteList;
        }

        @TruffleBoundary
        public static ByteList chomp(RubyString string) {
            String javaString = string.toString();
            if (javaString.endsWith("\r")) {
                String newString = javaString.substring(0, javaString.length()-1);
                ByteList byteListString = ByteList.create(newString);
                byteListString.setEncoding(string.getBytes().getEncoding());

                return byteListString;
            } else {
                ByteList byteListString = ByteList.create(javaString.trim());
                byteListString.setEncoding(string.getBytes().getEncoding());

                return byteListString;
            }

        }

        @TruffleBoundary
        public static ByteList chompWithString(RubyString string, RubyString stringToChomp) {

            String tempString = string.toString();

            if (tempString.endsWith(stringToChomp.toString())) {
                tempString = tempString.substring(0, tempString.length() - stringToChomp.toString().length());
            }

            ByteList byteList = ByteList.create(tempString);
            byteList.setEncoding(string.getBytes().getEncoding());

            return byteList;
        }

        @TruffleBoundary
        public static ByteList reverse(RubyString string) {
            ByteList byteListString = ByteList.create(new StringBuilder(string.toString()).reverse().toString());
            byteListString.setEncoding(string.getBytes().getEncoding());

            return byteListString;
        }

        @TruffleBoundary
        public static ByteList swapcase(RubyString string) {
            char[] charArray = string.toString().toCharArray();
            StringBuilder newString = new StringBuilder();

            for (int i = 0; i < charArray.length; i++) {
                char current = charArray[i];

                if (Character.isLowerCase(current)) {
                    newString.append(Character.toString(current).toUpperCase(Locale.ENGLISH));
                } else if (Character.isUpperCase(current)){
                    newString.append(Character.toString(current).toLowerCase(Locale.ENGLISH));
                } else {
                    newString.append(current);
                }
            }
            ByteList byteListString = ByteList.create(newString);
            byteListString.setEncoding(string.getBytes().getEncoding());

            return byteListString;
        }
    }

}<|MERGE_RESOLUTION|>--- conflicted
+++ resolved
@@ -310,11 +310,7 @@
             }
         }
 
-<<<<<<< HEAD
-        @Specialization(guards = { "!isRubyRange(index)", "!isRubyRegexp(index)" })
-=======
-        @Specialization(guards = { "!isRubyRange(arguments[1])", "!isRubyRegexp(arguments[1])", "!isRubyString(arguments[1])" })
->>>>>>> 596a74a5
+        @Specialization(guards = { "!isRubyRange(index)", "!isRubyRegexp(index)", "!isRubyString(index)" })
         public Object getIndex(VirtualFrame frame, RubyString string, Object index, UndefinedPlaceholder undefined) {
             if (toIntNode == null) {
                 CompilerDirectives.transferToInterpreter();
@@ -377,11 +373,7 @@
             return slice(string, start, toIntNode.executeIntegerFixnum(frame, length));
         }
 
-<<<<<<< HEAD
-        @Specialization(guards = { "!isRubyRange(start)", "!isRubyRegexp(start)", "!isUndefinedPlaceholder(length)" })
-=======
-        @Specialization(guards = { "!isRubyRange(arguments[1])", "!isRubyRegexp(arguments[1])", "!isRubyString(arguments[1])", "!isUndefinedPlaceholder(arguments[2])" })
->>>>>>> 596a74a5
+        @Specialization(guards = { "!isRubyRange(start)", "!isRubyRegexp(start)", "!isRubyString(start)", "!isUndefinedPlaceholder(length)" })
         public Object slice(VirtualFrame frame, RubyString string, Object start, Object length) {
             notDesignedForCompilation();
 
