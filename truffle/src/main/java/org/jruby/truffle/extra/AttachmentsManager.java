/*
 * Copyright (c) 2015, 2016 Oracle and/or its affiliates. All rights reserved. This
 * code is released under a tri EPL/GPL/LGPL license. You can use it,
 * redistribute it and/or modify it under the terms of the:
 *
 * Eclipse Public License version 1.0
 * GNU General Public License version 2
 * GNU Lesser General Public License version 2.1
 */

package org.jruby.truffle.extra;

import com.oracle.truffle.api.Truffle;
import com.oracle.truffle.api.frame.VirtualFrame;
import com.oracle.truffle.api.instrumentation.EventBinding;
import com.oracle.truffle.api.instrumentation.EventContext;
import com.oracle.truffle.api.instrumentation.ExecutionEventNode;
import com.oracle.truffle.api.instrumentation.ExecutionEventNodeFactory;
import com.oracle.truffle.api.instrumentation.Instrumenter;
import com.oracle.truffle.api.instrumentation.SourceSectionFilter;
import com.oracle.truffle.api.nodes.DirectCallNode;
import com.oracle.truffle.api.nodes.Node;
import com.oracle.truffle.api.object.DynamicObject;
import com.oracle.truffle.api.source.Source;
import org.jruby.truffle.RubyContext;
import org.jruby.truffle.core.Layouts;
import org.jruby.truffle.core.binding.BindingNodes;
import org.jruby.truffle.core.proc.ProcOperations;
import org.jruby.truffle.language.RubyGuards;

<<<<<<< HEAD
=======
import java.util.HashMap;
import java.util.Map;

>>>>>>> 96a38e8c
public class AttachmentsManager {
    public @interface LineTag {
    }

    private final RubyContext context;
    private final Instrumenter instrumenter;

    public AttachmentsManager(RubyContext context, Instrumenter instrumenter) {
        this.context = context;
        this.instrumenter = instrumenter;
    }

    public synchronized EventBinding<?> attach(String file, int line, final DynamicObject block) {
        assert RubyGuards.isRubyProc(block);

        final Source source = context.getSourceCache().getBestSourceFuzzily(file);
        SourceSectionFilter filter = SourceSectionFilter.newBuilder().sourceIs(source).lineIs(line).tagIs(LineTag.class).build();
        return instrumenter.attachFactory(filter, new ExecutionEventNodeFactory() {
            public ExecutionEventNode create(EventContext eventContext) {
                return new AttachmentEventNode(context, block);
            }
        });

        // with the new API you are not notified if a statement is not actually installed
        // because wrappers and installing is lazy. Is that a problem?

        // throw new RuntimeException("couldn't find a statement!");
    }

    private static class AttachmentEventNode extends ExecutionEventNode {

        private final RubyContext context;
        private final DynamicObject block;
        @Node.Child
        private DirectCallNode callNode;

        public AttachmentEventNode(RubyContext context, DynamicObject block) {
            this.context = context;
            this.block = block;
            this.callNode = Truffle.getRuntime().createDirectCallNode(Layouts.PROC.getCallTargetForType(block));

            // (chumer): do we still want to clone and inline always? don't think so
            if (callNode.isCallTargetCloningAllowed()) {
                callNode.cloneCallTarget();
            }
            if (callNode.isInlinable()) {
                callNode.forceInlining();
            }
<<<<<<< HEAD
=======

            callNode.call(frame, ProcOperations.packArguments(block, binding));

            return null;
>>>>>>> 96a38e8c
        }

        @Override
        public void onEnter(VirtualFrame frame) {
            callNode.call(frame, ProcNodes.packArguments(block, new Object[] {  BindingNodes.createBinding(context, frame.materialize())}));
        }
    }

}<|MERGE_RESOLUTION|>--- conflicted
+++ resolved
@@ -28,12 +28,6 @@
 import org.jruby.truffle.core.proc.ProcOperations;
 import org.jruby.truffle.language.RubyGuards;
 
-<<<<<<< HEAD
-=======
-import java.util.HashMap;
-import java.util.Map;
-
->>>>>>> 96a38e8c
 public class AttachmentsManager {
     public @interface LineTag {
     }
@@ -82,18 +76,11 @@
             if (callNode.isInlinable()) {
                 callNode.forceInlining();
             }
-<<<<<<< HEAD
-=======
-
-            callNode.call(frame, ProcOperations.packArguments(block, binding));
-
-            return null;
->>>>>>> 96a38e8c
         }
 
         @Override
         public void onEnter(VirtualFrame frame) {
-            callNode.call(frame, ProcNodes.packArguments(block, new Object[] {  BindingNodes.createBinding(context, frame.materialize())}));
+            callNode.call(frame, ProcOperations.packArguments(block, new Object[] {  BindingNodes.createBinding(context, frame.materialize())}));
         }
     }
 
