--- conflicted
+++ resolved
@@ -412,44 +412,11 @@
             return RequireState.ALREADY_LOADED;
         }
 
-<<<<<<< HEAD
-        if (!runtime.getProfile().allowRequire(requireName)) {
-            throw runtime.newLoadError("no such file to load -- " + requireName, requireName);
-        }
-
-        return smartLoadInternal(requireName, circularRequireWarning);
-=======
-        if (!requireLocks.lock(state.loadName)) {
-            if (circularRequireWarning && runtime.isVerbose()) {
-                warnCircularRequire(state.loadName);
-            }
-            return RequireState.CIRCULAR;
-        }
-
-        // numbers from loadTimer does not include lock waiting time.
-        long startTime = loadTimer.startLoad(state.loadName);
-
-        try {
-            // check with short name again
-            if (featureAlreadyLoaded(file)) {
-                return RequireState.ALREADY_LOADED;
-            }
-
-            // check with long name again in case it loaded while we were locking
-            if (featureAlreadyLoaded(state.loadName)) {
-                return RequireState.ALREADY_LOADED;
-            }
-
-            boolean loaded = tryLoadingLibraryOrScript(runtime, state);
-            if (loaded) {
-                addLoadedFeature(file, state.loadName);
-            }
-            return loaded ? RequireState.LOADED : RequireState.ALREADY_LOADED;
-        } finally {
-            loadTimer.endLoad(state.loadName, startTime);
-            requireLocks.unlock(state.loadName);
-        }
->>>>>>> ab3b1d5a
+        if (!runtime.getProfile().allowRequire(file)) {
+            throw runtime.newLoadError("no such file to load -- " + file, file);
+        }
+
+        return smartLoadInternal(file, circularRequireWarning);
     }
 
     protected final RequireLocks requireLocks = new RequireLocks();
@@ -460,11 +427,7 @@
         private final ReentrantLock globalLock;
 
         private RequireLocks() {
-<<<<<<< HEAD
             this.pool = new ConcurrentHashMap<>(8, 0.75f, 2);
-=======
-            this.pool = new ConcurrentHashMap<String, ReentrantLock>(8, 0.75f, 2);
->>>>>>> ab3b1d5a
             this.globalLock = new ReentrantLock(true);
         }
 
@@ -528,7 +491,6 @@
         return require(file);
     }
 
-<<<<<<< HEAD
     private RequireState smartLoadInternal(String file, boolean circularRequireWarning) {
         checkEmptyLoad(file);
 
@@ -580,8 +542,6 @@
         }
     }
 
-=======
->>>>>>> ab3b1d5a
     private static class LoadTimer {
         public long startLoad(String file) { return 0L; }
         public void endLoad(String file, long startTime) {}
