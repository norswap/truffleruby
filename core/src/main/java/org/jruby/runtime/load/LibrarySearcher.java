--- conflicted
+++ resolved
@@ -220,18 +220,11 @@
 
         @Override
         public void load(Ruby runtime, boolean wrap) {
-<<<<<<< HEAD
             InputStream is = null;
             try {
                 is = new BufferedInputStream(resource.inputStream(), 32768);
             }
             catch(IOException e) {
-=======
-            InputStream is;
-            try {
-                is = new BufferedInputStream(resource.inputStream(), 32768);
-            } catch(IOException e) {
->>>>>>> 1eedf728
                 throw runtime.newLoadError("no such file to load -- " + searchName, searchName);
             }
 
