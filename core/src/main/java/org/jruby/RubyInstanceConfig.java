--- conflicted
+++ resolved
@@ -1788,7 +1788,6 @@
 
     private static int initGlobalJavaVersion() {
         String specVersion = Options.BYTECODE_VERSION.load();
-<<<<<<< HEAD
 
         // stack map calculation is failing for some compilation scenarios, so
         // forcing both 1.5 and 1.6 to use 1.5 bytecode for the moment.
@@ -1797,16 +1796,7 @@
         } else if (specVersion.equals("1.6")) {
             return Opcodes.V1_6;
         } else if (specVersion.equals("1.7") || specVersion.equals("1.8")) {
-=======
-        BigDecimal specDecimal = new BigDecimal(specVersion);
-
-        if (specDecimal.compareTo(BIGDECIMAL_1_7) >= 0) {
->>>>>>> 2a9cccef
             return Opcodes.V1_7;
-        } else if (specDecimal.compareTo(BIGDECIMAL_1_6) >= 0) {
-            return Opcodes.V1_6;
-        } else if (specDecimal.compareTo(BIGDECIMAL_1_5) >= 0) {
-            return Opcodes.V1_5;
         } else {
             throw new RuntimeException("unsupported Java version: " + specVersion);
         }
