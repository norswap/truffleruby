--- conflicted
+++ resolved
@@ -2346,17 +2346,7 @@
      *
      */
     public RubyString concat(IRubyObject other) {
-<<<<<<< HEAD
         return concat19(getRuntime().getCurrentContext(), other);
-=======
-        Ruby runtime = getRuntime();
-        if (other instanceof RubySymbol) throw runtime.newTypeError("can't convert Symbol into String");
-        if (other instanceof RubyFixnum) {
-            long longValue = ((RubyFixnum) other).getLongValue();
-            if (longValue >= 0 && longValue < 256) return cat((byte) longValue);
-        }
-        return append(other);
->>>>>>> 2c3e8074
     }
 
     @JRubyMethod(name = {"concat", "<<"})
