--- conflicted
+++ resolved
@@ -760,11 +760,7 @@
      * @return Resulting absolute path as a String
      */
     public static IRubyObject expand_path(ThreadContext context, IRubyObject recv, IRubyObject[] args) {
-<<<<<<< HEAD
         return expand_path19(context, recv, args);
-=======
-        return expandPathInternal(context, recv, args, true, false);
->>>>>>> 0dfd5015
     }
 
     @JRubyMethod(name = "expand_path", required = 1, optional = 1, meta = true)
