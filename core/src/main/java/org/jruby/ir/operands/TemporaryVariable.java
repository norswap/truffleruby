package org.jruby.ir.operands;

import org.jruby.ir.IRVisitor;
import org.jruby.ir.transformations.inlining.InlinerInfo;
import org.jruby.runtime.DynamicScope;
import org.jruby.runtime.ThreadContext;
import org.jruby.runtime.builtin.IRubyObject;

/**
 * A set of variables which are only used in a particular scope and never
 * visible to Ruby itself.
 */
public class TemporaryVariable extends Variable {
    public final int offset;
    String name;

    public TemporaryVariable(int offset) {
        super(OperandType.TEMPORARY_VARIABLE);
        
        this.offset = offset;
        this.name = getPrefix() + offset;
    }

	 // Used for temporary variables like %current_module, %_arg_array
    public TemporaryVariable(String name, int offset) {
        super(OperandType.TEMPORARY_VARIABLE);

        this.offset = offset;
        this.name = name;
    }

    @Override
    public String getName() {
        return name;
    }

    @Override
    public int hashCode() {
        return getName().hashCode();
    }

    @Override
    public boolean equals(Object obj) {
        if (obj == null || !(obj instanceof TemporaryVariable)) return false;

        return name.equals(((TemporaryVariable) obj).name);
    }

    public int compareTo(Object other) {
        if (!(other instanceof TemporaryVariable)) return 0;

        return name.compareTo(((TemporaryVariable) other).name);
    }

    protected String getPrefix() {
        return "%v_";
    }

    @Override
<<<<<<< HEAD
    public Variable cloneForCloningClosure(InlinerInfo ii) {
=======
    public String toString() {
        return getName();
    }

    @Override
    public Variable clone(InlinerInfo ii) {
>>>>>>> 10801324
        return new TemporaryVariable(name, offset);
    }

    @Override
    public Object retrieve(ThreadContext context, IRubyObject self, DynamicScope currDynScope, Object[] temp) {
		  // SSS FIXME: When AddLocalVarLoadStoreInstructions pass is not enabled, we don't need this check.
		  // We only need these because Ruby code can have local vars used before being defined.
		  //
		  //    a = 1 if always-false
		  //    p a   # should print nil since a is not defined on the else path
		  //
		  // Now, when locals are promoted to temps, this local-var behavior gets transferred to tmp-vars as well!
		  //
		  // If can canonicalize Ruby code to get rid of use-before-defs, we can get rid of the null checks
		  // both here and in DynamicScope var lookups.  To be done later.
		  //
		  // I dont like this at all.  This feels ugly!
		  Object o = temp[offset];
		  return o == null ? context.nil : o;
    }

    @Override
    public void visit(IRVisitor visitor) {
        visitor.TemporaryVariable(this);
    }
}<|MERGE_RESOLUTION|>--- conflicted
+++ resolved
@@ -56,17 +56,9 @@
         return "%v_";
     }
 
-    @Override
-<<<<<<< HEAD
-    public Variable cloneForCloningClosure(InlinerInfo ii) {
-=======
-    public String toString() {
-        return getName();
-    }
 
     @Override
     public Variable clone(InlinerInfo ii) {
->>>>>>> 10801324
         return new TemporaryVariable(name, offset);
     }
 
