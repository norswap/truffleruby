/***** BEGIN LICENSE BLOCK *****
 * Version: EPL 1.0/GPL 2.0/LGPL 2.1
 *
 * The contents of this file are subject to the Eclipse Public
 * License Version 1.0 (the "License"); you may not use this file
 * except in compliance with the License. You may obtain a copy of
 * the License at http://www.eclipse.org/legal/epl-v10.html
 *
 * Software distributed under the License is distributed on an "AS
 * IS" basis, WITHOUT WARRANTY OF ANY KIND, either express or
 * implied. See the License for the specific language governing
 * rights and limitations under the License.
 *
 * Copyright (C) 2007 Ola Bini <ola@ologix.com>
 *
 * Alternatively, the contents of this file may be used under the terms of
 * either of the GNU General Public License Version 2 or later (the "GPL"),
 * or the GNU Lesser General Public License Version 2.1 or later (the "LGPL"),
 * in which case the provisions of the GPL or the LGPL are applicable instead
 * of those above. If you wish to allow use of your version of this file only
 * under the terms of either the GPL or the LGPL, and not to allow others to
 * use your version of this file under the terms of the EPL, indicate your
 * decision by deleting the provisions above and replace them with the notice
 * and other provisions required by the GPL or the LGPL. If you do not delete
 * the provisions above, a recipient may use your version of this file under
 * the terms of any one of the EPL, the GPL or the LGPL.
 ***** END LICENSE BLOCK *****/

package org.jruby.ext.socket;

import java.io.IOException;
import java.net.Inet6Address;
import java.net.InetSocketAddress;
import java.net.SocketAddress;
import java.nio.ByteBuffer;
import java.nio.channels.Channel;
import java.nio.channels.DatagramChannel;
import java.nio.channels.NotYetConnectedException;
import java.nio.channels.SelectableChannel;

import jnr.constants.platform.Fcntl;
import jnr.constants.platform.ProtocolFamily;
import jnr.constants.platform.Sock;
import jnr.constants.platform.SocketLevel;
import jnr.constants.platform.SocketOption;

import org.jruby.Ruby;
import org.jruby.RubyBoolean;
import org.jruby.RubyClass;
import org.jruby.RubyFixnum;
import org.jruby.RubyIO;
import org.jruby.RubyNumeric;
import org.jruby.RubyString;
import org.jruby.RubySymbol;
import org.jruby.anno.JRubyClass;
import org.jruby.anno.JRubyMethod;
import org.jruby.ext.fcntl.FcntlLibrary;
import org.jruby.platform.Platform;
import org.jruby.runtime.Arity;
import org.jruby.runtime.ObjectAllocator;
import org.jruby.runtime.ThreadContext;
import org.jruby.runtime.builtin.IRubyObject;
import org.jruby.util.ByteList;
import org.jruby.util.Pack;
import org.jruby.util.io.BadDescriptorException;
import org.jruby.util.io.ChannelFD;
import org.jruby.util.io.OpenFile;

import org.jruby.util.TypeConverter;
import org.jruby.util.io.Sockaddr;

import static jnr.constants.platform.IPProto.IPPROTO_TCP;
import static jnr.constants.platform.IPProto.IPPROTO_IP;
import static jnr.constants.platform.TCP.TCP_NODELAY;

/**
 * Implementation of the BasicSocket class from Ruby.
 */
@JRubyClass(name="BasicSocket", parent="IO")
public class RubyBasicSocket extends RubyIO {
    static void createBasicSocket(Ruby runtime) {
        RubyClass rb_cBasicSocket = runtime.defineClass("BasicSocket", runtime.getIO(), BASICSOCKET_ALLOCATOR);

        rb_cBasicSocket.defineAnnotatedMethods(RubyBasicSocket.class);
    }

    private static ObjectAllocator BASICSOCKET_ALLOCATOR = new ObjectAllocator() {
        public IRubyObject allocate(Ruby runtime, RubyClass klass) {
            return new RubyBasicSocket(runtime, klass);
        }
    };

    public RubyBasicSocket(Ruby runtime, RubyClass type) {
        super(runtime, type);
        doNotReverseLookup = true;
    }

    @JRubyMethod(meta = true)
    public static IRubyObject for_fd(ThreadContext context, IRubyObject _klass, IRubyObject _fileno) {
        Ruby runtime = context.runtime;
        int fileno = (int)_fileno.convertToInteger().getLongValue();
        RubyClass klass = (RubyClass)_klass;

        ChannelFD fd = runtime.getFilenoUtil().getWrapperFromFileno(fileno);

        RubyBasicSocket basicSocket = (RubyBasicSocket)klass.getAllocator().allocate(runtime, klass);
        basicSocket.initSocket(fd);

        return basicSocket;
    }

    @JRubyMethod(name = "do_not_reverse_lookup")
    public IRubyObject do_not_reverse_lookup19(ThreadContext context) {
        return context.runtime.newBoolean(doNotReverseLookup);
    }

    @JRubyMethod(name = "do_not_reverse_lookup=")
    public IRubyObject set_do_not_reverse_lookup19(ThreadContext context, IRubyObject flag) {
        doNotReverseLookup = flag.isTrue();
        return do_not_reverse_lookup19(context);
    }

    @JRubyMethod(meta = true)
    public static IRubyObject do_not_reverse_lookup(ThreadContext context, IRubyObject recv) {
        return context.runtime.newBoolean(context.runtime.isDoNotReverseLookupEnabled());
    }

    @JRubyMethod(name = "do_not_reverse_lookup=", meta = true)
    public static IRubyObject set_do_not_reverse_lookup(ThreadContext context, IRubyObject recv, IRubyObject flag) {
        context.runtime.setDoNotReverseLookupEnabled(flag.isTrue());

        return flag;
    }

    @JRubyMethod(name = "send")
    public IRubyObject send(ThreadContext context, IRubyObject _mesg, IRubyObject _flags) {
        // TODO: implement flags
        return syswrite(context, _mesg);
    }

    @JRubyMethod(name = "send")
    public IRubyObject send(ThreadContext context, IRubyObject _mesg, IRubyObject _flags, IRubyObject _to) {
        // TODO: implement flags and to
        return send(context, _mesg, _flags);
    }

    @JRubyMethod
    public IRubyObject recv(ThreadContext context, IRubyObject length) {
        return recv(context, length, null, null);
    }

    @JRubyMethod(required = 2, optional = 1) // (length) required = 1 handled above
    public IRubyObject recv(ThreadContext context, IRubyObject[] args) {
        IRubyObject length; RubyString str; IRubyObject flags;

        switch (args.length) {
            case 3:
                length = args[0];
                str = (RubyString) args[1];
                flags = args[2].convertToHash();
                break;
            case 2:
                length = args[0];
                flags = TypeConverter.checkHashType(context.runtime, args[1]);
                str = flags.isNil() ? (RubyString) args[1] : null;
                break;
            case 1:
                length = args[0];
                str = null; flags = null;
                break;
            default:
                length = context.nil;
                str = null; flags = null;
        }

        return recv(context, length, str, flags);
    }

<<<<<<< HEAD
    @Deprecated
    public IRubyObject recv(ThreadContext context, IRubyObject length, IRubyObject flags) {
        return recv(context, new IRubyObject[] { length, flags });
    }

    private IRubyObject recv(ThreadContext context, IRubyObject length,
        RubyString str, IRubyObject flags) {
        // TODO: implement flags
        final ByteBuffer buffer = ByteBuffer.allocate(RubyNumeric.fix2int(length));

        ByteList bytes = doReceive(context, buffer);

        if (bytes == null) return context.nil;

        if (str != null) {
            str.setValue(bytes);
            return str;
        }
=======
    @JRubyMethod
    public IRubyObject recv(ThreadContext context, IRubyObject length) {
        ByteList bytes = doReceive(context, RubyNumeric.fix2int(length), false);
        if ( bytes == null ) return context.nil;

>>>>>>> 4f866e21
        return RubyString.newString(context.runtime, bytes);
    }

    @JRubyMethod
    public IRubyObject recv_nonblock(ThreadContext context, IRubyObject length) {
        return recv_nonblock(context, length, null, null);
    }

<<<<<<< HEAD
    @JRubyMethod(required = 2, optional = 1) // (length) required = 1 handled above
    public IRubyObject recv_nonblock(ThreadContext context, IRubyObject[] args) {
        IRubyObject length; RubyString str; IRubyObject flags;

        switch (args.length) {
            case 3:
                length = args[0];
                str = (RubyString) args[1];
                flags = args[2].convertToHash();
                break;
            case 2:
                length = args[0];
                flags = TypeConverter.checkHashType(context.runtime, args[1]);
                str = flags.isNil() ? (RubyString) args[1] : null;
                break;
            case 1:
                length = args[0];
                str = null; flags = null;
                break;
            default:
                length = context.nil;
                str = null; flags = null;
        }

        return recv_nonblock(context, length, str, flags);
=======
    @JRubyMethod
    public IRubyObject recv_nonblock(ThreadContext context, IRubyObject length) {
        ByteList bytes = doReceiveNonblock(context, RubyNumeric.fix2int(length));
        if (bytes == null) {
            throw context.runtime.newErrnoEAGAINReadableError("recvfrom(2)");
        }

        return RubyString.newString(context.runtime, bytes);
>>>>>>> 4f866e21
    }

    @Deprecated
    public IRubyObject recv_nonblock(ThreadContext context, IRubyObject length, IRubyObject flags) {
        return recv_nonblock(context, new IRubyObject[] { length, flags });
    }

    private IRubyObject recv_nonblock(ThreadContext context, IRubyObject length,
        RubyString str, IRubyObject flags) {
        // TODO: implement flags
        final ByteBuffer buffer = ByteBuffer.allocate(RubyNumeric.fix2int(length));

        ByteList bytes = doReceiveNonblock(context, buffer);

        if (bytes == null) {
            throw context.runtime.newErrnoEAGAINReadableError("recvfrom(2)");
        }

        if (str != null) {
            str.setValue(bytes);
            return str;
        }
        return RubyString.newString(context.runtime, bytes);
    }

    @JRubyMethod
    public IRubyObject getsockopt(ThreadContext context, IRubyObject _level, IRubyObject _opt) {
        Ruby runtime = context.runtime;

        SocketLevel level = levelFromArg(_level);
        SocketOption opt = optionFromArg(_opt);

        try {
            Channel channel = getOpenChannel();

            switch(level) {

            case SOL_SOCKET:
            case SOL_IP:
            case SOL_TCP:
            case SOL_UDP:

                if (opt == SocketOption.__UNKNOWN_CONSTANT__) {
                    throw runtime.newErrnoENOPROTOOPTError();
                }

                int value = SocketType.forChannel(channel).getSocketOption(channel, opt);

                return new Option(runtime, ProtocolFamily.PF_INET, level, opt, value);

            default:
                throw runtime.newErrnoENOPROTOOPTError();
            }
        }
        catch (IOException e) {
            throw runtime.newErrnoENOPROTOOPTError();
        }
    }

    @JRubyMethod
    public IRubyObject setsockopt(ThreadContext context, IRubyObject _level, IRubyObject _opt, IRubyObject val) {
        Ruby runtime = context.runtime;

        SocketLevel level = levelFromArg(_level);
        SocketOption opt = optionFromArg(_opt);

        try {
            Channel channel = getOpenChannel();
            SocketType socketType = SocketType.forChannel(channel);

            switch(level) {

            case SOL_IP:
            case SOL_SOCKET:
            case SOL_TCP:
            case SOL_UDP:

                if (opt == SocketOption.SO_LINGER) {
                    if(val instanceof RubyBoolean && !val.isTrue()) {
                        socketType.setSoLinger(channel, false, 0);
                    } else {
                        int num = asNumber(val);
                        if(num == -1) {
                            socketType.setSoLinger(channel, false, 0);
                        } else {
                            socketType.setSoLinger(channel, true, num);
                        }
                    }

                } else {
                    socketType.setSocketOption(channel, opt, asNumber(val));
                }

                break;

            default:
                int intLevel = (int)_level.convertToInteger().getLongValue();
                int intOpt = (int)_opt.convertToInteger().getLongValue();
                if (IPPROTO_TCP.intValue() == intLevel && TCP_NODELAY.intValue() == intOpt) {
                    socketType.setTcpNoDelay(channel, asBoolean(val));

                } else if (IPPROTO_IP.intValue() == intLevel) {
                    if (MulticastStateManager.IP_ADD_MEMBERSHIP == intOpt) {
                        joinMulticastGroup(val);
                    }

                } else {
                    throw runtime.newErrnoENOPROTOOPTError();
                }
            }
        }
        catch (BadDescriptorException e) {
            throw runtime.newErrnoEBADFError();
        }
        catch(IOException e) {
            throw runtime.newErrnoENOPROTOOPTError();
        }
        return runtime.newFixnum(0);
    }

    @JRubyMethod(name = "getsockname")
    public IRubyObject getsockname(ThreadContext context) {
        return getSocknameCommon(context, "getsockname");
    }

    @JRubyMethod(name = "getpeername")
    public IRubyObject getpeername(ThreadContext context) {
        Ruby runtime = context.runtime;

        try {
            SocketAddress sock = getRemoteSocket();

            if (sock == null) {
                throw runtime.newIOError("Not Supported");
            }

            return runtime.newString(sock.toString());
        }
        catch (BadDescriptorException e) {
            throw runtime.newErrnoEBADFError();
        }
    }

    @JRubyMethod(name = "getpeereid", notImplemented = true)
    public IRubyObject getpeereid(ThreadContext context) {
        throw context.runtime.newNotImplementedError("getpeereid not implemented");
    }

    @JRubyMethod
    public IRubyObject local_address(ThreadContext context) {
        try {
            InetSocketAddress address = getSocketAddress();

            if (address == null) return context.nil;

            return new Addrinfo(context.runtime, context.runtime.getClass("Addrinfo"), address.getAddress(), address.getPort(), SocketType.forChannel(getChannel()));
        }
        catch (BadDescriptorException e) {
            throw context.runtime.newErrnoEBADFError("address unavailable");
        }
    }

    @JRubyMethod
    public IRubyObject remote_address(ThreadContext context) {
        try {
            InetSocketAddress address = getRemoteSocket();

            if (address == null) return context.nil;

            return new Addrinfo(context.runtime, context.runtime.getClass("Addrinfo"), address.getAddress(), address.getPort(), SocketType.forChannel(getChannel()));
        }
        catch (BadDescriptorException e) {
            throw context.runtime.newErrnoEBADFError("address unavailable");
        }
    }

    @JRubyMethod(optional = 1)
    public IRubyObject shutdown(ThreadContext context, IRubyObject[] args) {
        int how = 2;

        if (args.length > 0) {
            String howString = null;
            if (args[0] instanceof RubyString) {
                howString = ((RubyString) args[0]).asJavaString();
            } else if (args[0] instanceof RubySymbol) {
                howString = ((RubySymbol) args[0]).asJavaString();
            }

            if (howString != null) {
                if (howString.equals("RD") || howString.equals("SHUT_RD")) {
                    how = 0;
                } else if (howString.equals("WR") || howString.equals("SHUT_WR")) {
                    how = 1;
                } else if (howString.equals("RDWR") || howString.equals("SHUT_RDWR")) {
                    how = 2;
                }
            } else {
                how = RubyNumeric.fix2int(args[0]);
            }
        }

        try {
            return shutdownInternal(context, how);
        }
        catch (BadDescriptorException e) {
            throw context.runtime.newErrnoEBADFError();
        }
    }

    @Override
    @JRubyMethod
    public IRubyObject close_write(ThreadContext context) {
        Ruby runtime = context.runtime;
        OpenFile fptr;

//        if (rb_safe_level() >= 4 && !OBJ_TAINTED(sock)) {
//            rb_raise(rb_eSecurityError, "Insecure: can't close socket");
//        }
        fptr = getOpenFileChecked();
        if ((fptr.getMode() & OpenFile.READABLE) == 0) {
            return rbIoClose(runtime);
        }
        // shutdown write
        try {
            shutdownInternal(context, 1);
        }
        catch (BadDescriptorException e) {
            throw runtime.newErrnoEBADFError();
        }

        return context.nil;
    }

    @Override
    @JRubyMethod
    public IRubyObject close_read(ThreadContext context) {
        Ruby runtime = context.runtime;

        if (!openFile.isOpen()) {
            throw context.runtime.newIOError("not opened for reading");
        }

        if (!openFile.isWritable()) {
            close();

        } else {
            // shutdown read
            try {
                shutdownInternal(context, 0);
            }
            catch (BadDescriptorException e) {
                throw runtime.newErrnoEBADFError();
            }
        }

        return context.nil;
    }

    @JRubyMethod(rest = true, notImplemented = true)
    public IRubyObject sendmsg(ThreadContext context, IRubyObject[] args) {
        throw context.runtime.newNotImplementedError("sendmsg is not implemented");
    }

    @JRubyMethod(rest = true, notImplemented = true)
    public IRubyObject sendmsg_nonblock(ThreadContext context, IRubyObject[] args) {
        throw context.runtime.newNotImplementedError("sendmsg_nonblock is not implemented");
    }

    @JRubyMethod(rest = true, notImplemented = true)
    public IRubyObject readmsg(ThreadContext context, IRubyObject[] args) {
        throw context.runtime.newNotImplementedError("readmsg is not implemented");
    }

    @JRubyMethod(rest = true, notImplemented = true)
    public IRubyObject readmsg_nonblock(ThreadContext context, IRubyObject[] args) {
        throw context.runtime.newNotImplementedError("readmsg_nonblock is not implemented");
    }

<<<<<<< HEAD
    private ByteList doReceive(ThreadContext context, final ByteBuffer buffer) {
        Ruby runtime = context.runtime;
        OpenFile fptr;
=======
    private ByteList doReceive(ThreadContext context, int length, final boolean nonBlock) {
        final OpenFile fptr;
>>>>>>> 4f866e21

        fptr = getOpenFile();
        fptr.checkReadable(context);

<<<<<<< HEAD
=======
        final ByteBuffer buffer = ByteBuffer.allocate(length);

>>>>>>> 4f866e21
        try {
            context.getThread().beforeBlockingCall();

            int read = openFile.readChannel().read(buffer);

            if (read == 0) return null;

            return new ByteList(buffer.array(), 0, buffer.position());

        }
        catch (IOException e) {
            // All errors to sysread should be SystemCallErrors, but on a closed stream
            // Ruby returns an IOError.  Java throws same exception for all errors so
            // we resort to this hack...
            if ( "Socket not open".equals(e.getMessage()) ) {
                throw context.runtime.newIOError(e.getMessage());
            }
            throw context.runtime.newSystemCallError(e.getMessage());
        }
        finally {
            context.getThread().afterBlockingCall();
        }
    }

<<<<<<< HEAD
    public ByteList doReceiveNonblock(ThreadContext context, final ByteBuffer buffer) {
        Ruby runtime = context.runtime;
        Channel channel = getChannel();
=======
    public ByteList doReceiveNonblock(ThreadContext context, int length) {
        final Channel channel = getChannel();
>>>>>>> 4f866e21

        if ( ! (channel instanceof SelectableChannel) ) {
            throw context.runtime.newErrnoEAGAINReadableError(channel.getClass().getName() + " does not support nonblocking");
        }

        SelectableChannel selectable = (SelectableChannel) channel;

        synchronized (selectable.blockingLock()) {
            boolean oldBlocking = selectable.isBlocking();

            try {
                selectable.configureBlocking(false);

                try {
<<<<<<< HEAD
                    return doReceive(context, buffer);
=======
                    return doReceive(context, length, true);
>>>>>>> 4f866e21
                }
                finally {
                    selectable.configureBlocking(oldBlocking);
                }
            }
<<<<<<< HEAD
            catch(IOException e) {
                throw runtime.newIOErrorFromException(e);
=======
            catch (IOException e) {
                throw context.runtime.newIOErrorFromException(e);
>>>>>>> 4f866e21
            }
        }
    }

    private void joinMulticastGroup(IRubyObject val) throws IOException, BadDescriptorException {
        Channel socketChannel = getOpenChannel();

        if(socketChannel instanceof DatagramChannel) {
            if (multicastStateManager == null) {
                multicastStateManager = new MulticastStateManager();
            }

            if (val instanceof RubyString) {
                byte [] ipaddr_buf = val.convertToString().getBytes();

                multicastStateManager.addMembership(ipaddr_buf);
            }
        }
    }

    protected InetSocketAddress getSocketAddress() throws BadDescriptorException {
        Channel channel = getOpenChannel();

        return (InetSocketAddress)SocketType.forChannel(channel).getLocalSocketAddress(channel);
    }

    protected InetSocketAddress getRemoteSocket() throws BadDescriptorException {
        Channel channel = getOpenChannel();

        return (InetSocketAddress)SocketType.forChannel(channel).getRemoteSocketAddress(channel);
    }

    protected Sock getDefaultSocketType() {
        return Sock.SOCK_STREAM;
    }

    protected IRubyObject getSocknameCommon(ThreadContext context, String caller) {
        try {
            InetSocketAddress sock = getSocketAddress();

            if (sock == null) {
                return Sockaddr.pack_sockaddr_in(context, 0, "0.0.0.0");
            }

            return Sockaddr.pack_sockaddr_in(context, sock);
        }
        catch (BadDescriptorException e) {
            throw context.runtime.newErrnoEBADFError();
        }
    }

    private IRubyObject shutdownInternal(ThreadContext context, int how) throws BadDescriptorException {
        Ruby runtime = context.runtime;
        Channel channel;

        switch (how) {
        case 0:
            channel = getOpenChannel();
            try {
                SocketType.forChannel(channel).shutdownInput(channel);
            }
            catch (IOException e) {
                // MRI ignores errors from shutdown()
            }

            openFile.setMode(openFile.getMode() & ~OpenFile.READABLE);

            return RubyFixnum.zero(runtime);

        case 1:
            channel = getOpenChannel();
            try {
                SocketType.forChannel(channel).shutdownOutput(channel);
            }
            catch (IOException e) {
                // MRI ignores errors from shutdown()
            }

            openFile.setMode(openFile.getMode() & ~OpenFile.WRITABLE);

            return RubyFixnum.zero(runtime);

        case 2:
            shutdownInternal(context, 0);
            shutdownInternal(context, 1);

            return RubyFixnum.zero(runtime);

        default:
            throw runtime.newArgumentError("`how' should be either :SHUT_RD, :SHUT_WR, :SHUT_RDWR");
        }
    }

    public boolean doNotReverseLookup(ThreadContext context) {
        return context.runtime.isDoNotReverseLookupEnabled() || doNotReverseLookup;
    }

    protected static ChannelFD newChannelFD(Ruby runtime, Channel channel) {
        ChannelFD fd = new ChannelFD(channel, runtime.getPosix(), runtime.getFilenoUtil());

        if (runtime.getPosix().isNative() && fd.realFileno >= 0 && !Platform.IS_WINDOWS) {
            runtime.getPosix().fcntlInt(fd.realFileno, Fcntl.F_SETFD, FcntlLibrary.FD_CLOEXEC);
        }

        return fd;
    }

    protected void initSocket(ChannelFD fd) {
        // continue with normal initialization
        MakeOpenFile();

        openFile.setFD(fd);
        openFile.setMode(OpenFile.READWRITE | OpenFile.SYNC);

        // see rsock_init_sock in MRI; sockets are initialized to binary
        setAscii8bitBinmode();
    }

    private Channel getOpenChannel() {
        return getOpenFileChecked().channel();
    }

    static RuntimeException sockerr(final Ruby runtime, final String msg, final Exception cause) {
        RuntimeException ex = SocketUtils.sockerr(runtime, msg);
        if ( cause != null ) ex.initCause(cause);
        return ex;
    }

    private static int asNumber(IRubyObject val) {
        if ( val instanceof RubyNumeric ) {
            return RubyNumeric.fix2int(val);
        }
        if ( val instanceof RubyBoolean ) {
            return val.isTrue() ? 1 : 0;
        }
        return stringAsNumber(val);
    }

    private static int stringAsNumber(IRubyObject val) {
        final Ruby runtime = val.getRuntime();
        ByteList str = val.convertToString().getByteList();
        IRubyObject res = Pack.unpack(runtime, str, FORMAT_SMALL_I).entry(0);

        if ( res.isNil() ) throw runtime.newErrnoEINVALError();

        return RubyNumeric.fix2int(res);
    }

    protected boolean asBoolean(IRubyObject val) {
        if ( val instanceof RubyString ) {
            return stringAsNumber(val) != 0;
        }
        if ( val instanceof RubyNumeric ) {
            return RubyNumeric.fix2int(val) != 0;
        }
        return val.isTrue();
    }

    protected static SocketOption optionFromArg(IRubyObject _opt) {
        SocketOption opt;
        if (_opt instanceof RubyString || _opt instanceof RubySymbol) {
            opt = SocketOption.valueOf("SO_" + _opt.toString());
        } else {
            opt = SocketOption.valueOf(RubyNumeric.fix2int(_opt));
        }
        return opt;
    }

    protected static SocketLevel levelFromArg(IRubyObject _level) {
        SocketLevel level;
        if (_level instanceof RubyString || _level instanceof RubySymbol) {
            level = SocketLevel.valueOf("SOL_" + _level.toString());
        } else {
            level = SocketLevel.valueOf(RubyNumeric.fix2int(_level));
        }
        return level;
    }

    protected IRubyObject addrFor(ThreadContext context, InetSocketAddress addr, boolean reverse) {
        final Ruby runtime = context.runtime;
        IRubyObject[] ret = new IRubyObject[4];
        if (addr.getAddress() instanceof Inet6Address) {
            ret[0] = runtime.newString("AF_INET6");
        } else {
            ret[0] = runtime.newString("AF_INET");
        }
        ret[1] = runtime.newFixnum(addr.getPort());
        String hostAddress = addr.getAddress().getHostAddress();
        if (!reverse || doNotReverseLookup(context)) {
            ret[2] = runtime.newString(hostAddress);
        } else {
            ret[2] = runtime.newString(addr.getHostName());
        }
        ret[3] = runtime.newString(hostAddress);
        return runtime.newArrayNoCopy(ret);
    }

    @Deprecated
    public IRubyObject recv(IRubyObject[] args) {
        return recv(getRuntime().getCurrentContext(), args);
    }

    @Deprecated
    public IRubyObject getsockopt(IRubyObject lev, IRubyObject optname) {
        return getsockopt(getRuntime().getCurrentContext(), lev, optname);
    }

    @Deprecated
    public IRubyObject setsockopt(IRubyObject lev, IRubyObject optname, IRubyObject val) {
        return setsockopt(getRuntime().getCurrentContext(), lev, optname, val);
    }

    @Deprecated
    public IRubyObject getsockname() {
        return getsockname(getRuntime().getCurrentContext());
    }

    @Deprecated
    public IRubyObject getpeername() {
        return getpeername(getRuntime().getCurrentContext());
    }

    @Deprecated
    public static IRubyObject do_not_reverse_lookup(IRubyObject recv) {
        return do_not_reverse_lookup(recv.getRuntime().getCurrentContext(), recv);
    }

    @Deprecated
    public static IRubyObject set_do_not_reverse_lookup(IRubyObject recv, IRubyObject flag) {
        return set_do_not_reverse_lookup(recv.getRuntime().getCurrentContext(), recv, flag);
    }

    private static final ByteList FORMAT_SMALL_I = new ByteList(ByteList.plain("i"));
    protected MulticastStateManager multicastStateManager = null;

    // By default we always reverse lookup unless do_not_reverse_lookup set.
    private boolean doNotReverseLookup = false;
}// RubyBasicSocket<|MERGE_RESOLUTION|>--- conflicted
+++ resolved
@@ -176,7 +176,6 @@
         return recv(context, length, str, flags);
     }
 
-<<<<<<< HEAD
     @Deprecated
     public IRubyObject recv(ThreadContext context, IRubyObject length, IRubyObject flags) {
         return recv(context, new IRubyObject[] { length, flags });
@@ -195,13 +194,6 @@
             str.setValue(bytes);
             return str;
         }
-=======
-    @JRubyMethod
-    public IRubyObject recv(ThreadContext context, IRubyObject length) {
-        ByteList bytes = doReceive(context, RubyNumeric.fix2int(length), false);
-        if ( bytes == null ) return context.nil;
-
->>>>>>> 4f866e21
         return RubyString.newString(context.runtime, bytes);
     }
 
@@ -210,7 +202,6 @@
         return recv_nonblock(context, length, null, null);
     }
 
-<<<<<<< HEAD
     @JRubyMethod(required = 2, optional = 1) // (length) required = 1 handled above
     public IRubyObject recv_nonblock(ThreadContext context, IRubyObject[] args) {
         IRubyObject length; RubyString str; IRubyObject flags;
@@ -236,16 +227,6 @@
         }
 
         return recv_nonblock(context, length, str, flags);
-=======
-    @JRubyMethod
-    public IRubyObject recv_nonblock(ThreadContext context, IRubyObject length) {
-        ByteList bytes = doReceiveNonblock(context, RubyNumeric.fix2int(length));
-        if (bytes == null) {
-            throw context.runtime.newErrnoEAGAINReadableError("recvfrom(2)");
-        }
-
-        return RubyString.newString(context.runtime, bytes);
->>>>>>> 4f866e21
     }
 
     @Deprecated
@@ -524,23 +505,13 @@
         throw context.runtime.newNotImplementedError("readmsg_nonblock is not implemented");
     }
 
-<<<<<<< HEAD
     private ByteList doReceive(ThreadContext context, final ByteBuffer buffer) {
         Ruby runtime = context.runtime;
         OpenFile fptr;
-=======
-    private ByteList doReceive(ThreadContext context, int length, final boolean nonBlock) {
-        final OpenFile fptr;
->>>>>>> 4f866e21
 
         fptr = getOpenFile();
         fptr.checkReadable(context);
 
-<<<<<<< HEAD
-=======
-        final ByteBuffer buffer = ByteBuffer.allocate(length);
-
->>>>>>> 4f866e21
         try {
             context.getThread().beforeBlockingCall();
 
@@ -565,14 +536,9 @@
         }
     }
 
-<<<<<<< HEAD
     public ByteList doReceiveNonblock(ThreadContext context, final ByteBuffer buffer) {
         Ruby runtime = context.runtime;
         Channel channel = getChannel();
-=======
-    public ByteList doReceiveNonblock(ThreadContext context, int length) {
-        final Channel channel = getChannel();
->>>>>>> 4f866e21
 
         if ( ! (channel instanceof SelectableChannel) ) {
             throw context.runtime.newErrnoEAGAINReadableError(channel.getClass().getName() + " does not support nonblocking");
@@ -587,23 +553,14 @@
                 selectable.configureBlocking(false);
 
                 try {
-<<<<<<< HEAD
                     return doReceive(context, buffer);
-=======
-                    return doReceive(context, length, true);
->>>>>>> 4f866e21
                 }
                 finally {
                     selectable.configureBlocking(oldBlocking);
                 }
             }
-<<<<<<< HEAD
             catch(IOException e) {
                 throw runtime.newIOErrorFromException(e);
-=======
-            catch (IOException e) {
-                throw context.runtime.newIOErrorFromException(e);
->>>>>>> 4f866e21
             }
         }
     }
