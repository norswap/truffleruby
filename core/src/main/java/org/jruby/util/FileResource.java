--- conflicted
+++ resolved
@@ -42,9 +42,6 @@
     // Note that implementations may be allocating native memory for the stream, so
     // callers need to close this when they are done with it.
     InputStream openInputStream();
-<<<<<<< HEAD
-    Channel openChannel(ModeFlags flags, POSIX posix, int perm) throws ResourceException;
-=======
-    ChannelDescriptor openDescriptor(ModeFlags flags, int perm) throws ResourceException;
->>>>>>> b4edc3f4
+
+    Channel openChannel(ModeFlags flags, int perm) throws ResourceException;
 }