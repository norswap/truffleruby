package org.jruby.util;

import java.io.BufferedReader;
import java.io.IOException;
import java.io.InputStream;
import java.io.InputStreamReader;
import java.net.MalformedURLException;
import java.net.URL;
import java.nio.channels.Channel;
import java.nio.channels.Channels;
import java.util.Enumeration;
import java.util.LinkedHashSet;
import java.util.LinkedList;
import java.util.List;
import java.util.Set;

import jnr.posix.FileStat;
import jnr.posix.POSIX;

import org.jruby.util.io.ModeFlags;

public class URLResource implements FileResource {

    public static String URI = "uri:";
    public static String CLASSLOADER = "classloader:/";
    public static String URI_CLASSLOADER = URI + CLASSLOADER;

    private final String uri;

    private final String[] list;

    private final URL url;
    private final String pathname;

    private final JarFileStat fileStat;

    URLResource(String uri, URL url, String[] files) {
        this(uri, url, null, files);
    }
    
    URLResource(String uri, String pathname, String[] files) {
        this(uri, null, pathname, files);
    }
    
    private URLResource(String uri, URL url, String pathname, String[] files) {
        this.uri = uri;
        this.list = files;
        this.url = url;
        this.pathname = pathname;
        this.fileStat = new JarFileStat(this);
    }
    
    @Override
    public String absolutePath()
    {
        return uri;
    }

    @Override
    public boolean exists()
    {
        return url != null || pathname != null || list != null;
    }

    @Override
    public boolean isDirectory()
    {
        return list != null;
    }

    @Override
    public boolean isFile()
    {
        return list == null && (url != null || pathname != null);
    }

    @Override
    public long lastModified()
    {
        // TODO Auto-generated method stub
        return 0;
    }

    @Override
    public long length()
    {
        // TODO Auto-generated method stub
        return 0;
    }

    @Override
    public boolean canRead()
    {
        return true;
    }

    @Override
    public boolean canWrite()
    {
        return false;
    }

    @Override
    public String[] list()
    {
        return list;
    }

    @Override
    public boolean isSymLink()
    {
        return false;
    }

    @Override
    public FileStat stat() {
        return fileStat;
    }

    @Override
    public FileStat lstat() {
      return stat(); // URLs don't have symbolic links, so lstat == stat
    }
 
    @Override
    public JRubyFile hackyGetJRubyFile() {
        new RuntimeException().printStackTrace();
        return null;
    }

    @Override
    public InputStream openInputStream()
    {
        try
        {
            if (pathname != null) {
                return Thread.currentThread().getContextClassLoader().getResourceAsStream(pathname);
            }
            return url.openStream();
        }
        catch (IOException e)
        {
            return null;
        }
    }

    @Override
<<<<<<< HEAD
    public Channel openChannel( ModeFlags flags, POSIX posix, int perm )
            throws ResourceException
    {
        return Channels.newChannel(openInputStream());
=======
    public ChannelDescriptor openDescriptor(ModeFlags flags, int perm) throws ResourceException {
        return new ChannelDescriptor(openInputStream(), flags);
>>>>>>> b4edc3f4
    }

    public static FileResource createClassloaderURI(String pathname) {
        if (pathname.startsWith("/")) {
            pathname = pathname.substring(1);
        }
        InputStream is = Thread.currentThread().getContextClassLoader().getResourceAsStream(pathname);
        if (is != null) {
            try
            {
                is.close();
            }
            // need Exception here due to strange NPE in some cases
            catch (Exception e) {}
        }
        String[] files = listClassLoaderFiles(pathname);
        return new URLResource(URI_CLASSLOADER + pathname,
                               is == null ? null : pathname,
                               files);
    }

    public static FileResource create(String pathname)
    {
        if (!pathname.startsWith(URI)) {
            return null;
        }
        pathname = pathname.substring(URI.length());
        if (pathname.startsWith(CLASSLOADER)) {
            return createClassloaderURI(pathname.substring(CLASSLOADER.length()));
        }
        return createRegularURI(pathname);
    }
    
    private static FileResource createRegularURI(String pathname) {
        URL url;
        try
        {
            // TODO NormalizedFile does too much - should leave uri: files as they are
            pathname = pathname.replaceFirst( ":/([^/])", "://$1" );
            url = new URL(pathname);
            // we do not want to deal with those url here like this though they are valid url/uri
            if (url.getProtocol().startsWith("http")){
                return null;
            }
        }
        catch (MalformedURLException e)
        {
            // file does not exists
            return new URLResource(URI + pathname, (URL)null, null);
        }
        String[] files = listFiles(pathname);
        if (files != null) {
            return new URLResource(URI + pathname, (URL)null, files);
        }
        try {
            url.openStream().close();
            return new URLResource(URI + pathname, url, null);
        }
        catch (IOException e)
        {
            // can not open stream - treat it as not existing file
            return new URLResource(URI + pathname, (URL)null, null);
        }
    }

    private static String[] listFilesFromInputStream(InputStream is) {
        BufferedReader reader = null;
        try {
            List<String> files = new LinkedList<String>();
            reader = new BufferedReader(new InputStreamReader(is));
            String line = reader.readLine();
            while (line != null) {
                files.add(line);
                line = reader.readLine();
            }
            return files.toArray(new String[files.size()]);
        }
        catch (IOException e) {
            return null;
        }
        finally {
            if (reader != null) {
                try
                {
                    reader.close();
                }
                catch (IOException ignored)
                {
                }
            }
        }
    }
    private static String[] listClassLoaderFiles(String pathname) {
        try
        {
            Enumeration<URL> urls = Thread.currentThread().getContextClassLoader().getResources(pathname + "/.jrubydir");
            if (!urls.hasMoreElements()) {
                return null;
            }
            Set<String> result = new LinkedHashSet<String>();
            while( urls.hasMoreElements() ) {
                URL url = urls.nextElement();
                for( String entry: listFilesFromInputStream(url.openStream())) {
                    if (!result.contains(entry)) {
                        result.add(entry);
                    }
                }
            }
            return result.toArray(new String[result.size()]);
        }
        catch (IOException e)
        {
            return null;
        }
    }

    private static String[] listFiles(String pathname) {
        try
        {
            return listFilesFromInputStream(new URL(pathname.replace("file://", "file:/") + "/.jrubydir").openStream());
        }
        catch (IOException e)
        {
            return null;
        }
    }

    public static URL getResourceURL(String location)
    {
        if (location.startsWith(URI + CLASSLOADER)){
            return Thread.currentThread().getContextClassLoader().getResource(location.substring(URI_CLASSLOADER.length()));
        }
        try
        {
            return new URL(location.replaceFirst("^" + URI, ""));
        }
        catch (MalformedURLException e)
        {
            throw new RuntimeException("BUG in " + URLResource.class);
        }
    }
    
}<|MERGE_RESOLUTION|>--- conflicted
+++ resolved
@@ -145,15 +145,8 @@
     }
 
     @Override
-<<<<<<< HEAD
-    public Channel openChannel( ModeFlags flags, POSIX posix, int perm )
-            throws ResourceException
-    {
+    public Channel openChannel( ModeFlags flags, int perm ) throws ResourceException {
         return Channels.newChannel(openInputStream());
-=======
-    public ChannelDescriptor openDescriptor(ModeFlags flags, int perm) throws ResourceException {
-        return new ChannelDescriptor(openInputStream(), flags);
->>>>>>> b4edc3f4
     }
 
     public static FileResource createClassloaderURI(String pathname) {
