--- conflicted
+++ resolved
@@ -350,12 +350,8 @@
             javaArgs[i] = args[i + 2].toJava( argTypesClasses[i] );
         }
 
-<<<<<<< HEAD
         JavaMethod method = new JavaMethod(runtime, getMethod(context, name, argTypesClasses));
-        return method.invokeDirect(context, getObject(), argsAry);
-=======
-        JavaMethod method = new JavaMethod(runtime, getMethod(name, argTypesClasses));
-        return method.invokeDirect(getObject(), javaArgs);
+        return method.invokeDirect(context, getObject(), javaArgs);
     }
 
     private static void checkArgSizeMismatch(final Ruby runtime, final int expected, final RubyArray argTypes) {
@@ -363,7 +359,6 @@
             Class[] argTypesClasses = (Class[]) argTypes.toArray(new Class[argTypes.size()]);
             throw JavaMethod.newArgSizeMismatchError(runtime, argTypesClasses);
         }
->>>>>>> e2372012
     }
 
     @JRubyMethod
