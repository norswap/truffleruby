--- conflicted
+++ resolved
@@ -30,12 +30,10 @@
 
 public class GeneralSuperReCallNode extends RubyNode {
 
-<<<<<<< HEAD
     @Child protected IndirectCallNode callNode;
-=======
+
     @CompilerDirectives.CompilationFinal private Assumption unmodifiedAssumption;
     @CompilerDirectives.CompilationFinal private RubyMethod method;
->>>>>>> 2f4e8c55
 
     public GeneralSuperReCallNode(RubyContext context, SourceSection sourceSection) {
         super(context, sourceSection);
@@ -45,35 +43,23 @@
     @ExplodeLoop
     @Override
     public final Object execute(VirtualFrame frame) {
-        final RubyArguments arguments = frame.getArguments(RubyArguments.class);
-
         // Check we have a method and the module is unmodified
 
         if (method == null || !unmodifiedAssumption.isValid()) {
             CompilerDirectives.transferToInterpreterAndInvalidate();
 
-<<<<<<< HEAD
-        // Lookup method
-=======
             // Lookup method
 
             final RubyModule declaringModule = getMethod().getDeclaringModule();
->>>>>>> 2f4e8c55
 
             method = ((RubyClass) declaringModule).getSuperclass().lookupMethod(getMethod().getName());
 
             if (method == null || method.isUndefined()) {
                 method = null;
-                throw new RaiseException(getContext().getCoreLibrary().nameErrorNoMethod(getMethod().getName(), arguments.getSelf().toString()));
+                throw new RaiseException(getContext().getCoreLibrary().nameErrorNoMethod(getMethod().getName(), RubyArguments.getSelf(frame.getArguments()).toString()));
             }
 
-<<<<<<< HEAD
-        if (method == null || method.isUndefined()) {
-            CompilerDirectives.transferToInterpreter();
-            throw new RaiseException(getContext().getCoreLibrary().nameErrorNoMethod(getMethod().getName(), RubyArguments.getSelf(frame.getArguments()).toString()));
-=======
             unmodifiedAssumption = declaringModule.getUnmodifiedAssumption();
->>>>>>> 2f4e8c55
         }
 
         // Call the method
