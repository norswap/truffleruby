--- conflicted
+++ resolved
@@ -1098,13 +1098,6 @@
 
         @Child protected FixnumOrBignumNode fixnumOrBignum;
 
-<<<<<<< HEAD
-        private final BranchProfile bAboveZeroProfile = BranchProfile.create();
-        private final BranchProfile bNotAboveZeroProfile = BranchProfile.create();
-        private final BranchProfile useBignumProfile = BranchProfile.create();
-
-=======
->>>>>>> 5d93cdc0
         public LeftShiftNode(RubyContext context, SourceSection sourceSection) {
             super(context, sourceSection);
         }
@@ -1150,21 +1143,12 @@
             return a << b;
         }
 
-<<<<<<< HEAD
-                if (canShiftIntoLong(a, b)) {
-                    return a << b;
-                } else {
-                    useBignumProfile.enter();
-                    return fixnumOrBignum.fixnumOrBignum(RuntimeBigInteger.shiftLeft(BigInteger.valueOf(a), b));
-                }
-=======
         @Specialization(guards = {"isPositive(arguments[1])"})
         public Object leftShiftWithOverflow(long a, int b) {
             if (canShiftIntoLong(a, b)) {
                 return leftShiftToLong(a, b);
->>>>>>> 5d93cdc0
             } else {
-                return lower(SlowPathBigInteger.shiftLeft(BigInteger.valueOf(a), b));
+                return lower(RuntimeBigInteger.shiftLeft(BigInteger.valueOf(a), b));
             }
         }
 
