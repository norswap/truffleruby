--- conflicted
+++ resolved
@@ -89,15 +89,9 @@
         }
     }
 
-<<<<<<< HEAD
     @Fallback
-    public Object dispatch(VirtualFrame frame, Object callingSelf, Object receiverObject, Object blockObject, Object argumentsObjects) {
-        return next.executeDispatch(frame, callingSelf, receiverObject, blockObject, argumentsObjects);
-=======
-    @Generic
     public Object dispatch(VirtualFrame frame, Object methodReceiverObject, Object callingSelf, Object receiverObject, Object blockObject, Object argumentsObjects) {
         return next.executeDispatch(frame, methodReceiverObject, callingSelf, receiverObject, blockObject, argumentsObjects);
->>>>>>> 3d5bdf86
     }
 
 
