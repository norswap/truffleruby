/*
 * Copyright (c) 2014 Oracle and/or its affiliates. All rights reserved. This
 * code is released under a tri EPL/GPL/LGPL license. You can use it,
 * redistribute it and/or modify it under the terms of the:
 *
 * Eclipse Public License version 1.0
 * GNU General Public License version 2
 * GNU Lesser General Public License version 2.1
 */
package org.jruby.truffle.nodes.dispatch;

import com.oracle.truffle.api.Assumption;
import com.oracle.truffle.api.CompilerAsserts;
import com.oracle.truffle.api.CompilerDirectives;
import com.oracle.truffle.api.Truffle;
import com.oracle.truffle.api.dsl.Fallback;
import com.oracle.truffle.api.dsl.Specialization;
import com.oracle.truffle.api.frame.VirtualFrame;
import com.oracle.truffle.api.nodes.DirectCallNode;
import com.oracle.truffle.api.nodes.IndirectCallNode;
import com.oracle.truffle.api.nodes.InvalidAssumptionException;
import com.oracle.truffle.api.utilities.BranchProfile;
import org.jruby.truffle.runtime.LexicalScope;
import org.jruby.truffle.runtime.core.*;
import org.jruby.truffle.runtime.RubyArguments;
import org.jruby.truffle.runtime.RubyContext;
import org.jruby.truffle.runtime.core.RubyProc;
import org.jruby.truffle.runtime.methods.RubyMethod;

public abstract class CachedBooleanDispatchNode extends CachedDispatchNode {

    private final Assumption falseUnmodifiedAssumption;
    private final RubyMethod falseMethod;
    private final BranchProfile falseProfile = BranchProfile.create();

    private final Object falseValue;
    @Child protected DirectCallNode falseCallDirect;

    private final Assumption trueUnmodifiedAssumption;
    private final RubyMethod trueMethod;
    private final BranchProfile trueProfile = BranchProfile.create();

    private final Object trueValue;
    @Child protected DirectCallNode trueCallDirect;

    @Child protected IndirectCallNode indirectCallNode;

    public CachedBooleanDispatchNode(
            RubyContext context, Object cachedName, DispatchNode next,
            Assumption falseUnmodifiedAssumption, Object falseValue, RubyMethod falseMethod,
            Assumption trueUnmodifiedAssumption, Object trueValue, RubyMethod trueMethod,
            boolean indirect) {
        super(context, cachedName, next, indirect);

        this.falseUnmodifiedAssumption = falseUnmodifiedAssumption;
        this.falseMethod = falseMethod;
        this.falseValue = falseValue;

        if (falseMethod != null) {
            if (!indirect) {
                falseCallDirect = Truffle.getRuntime().createDirectCallNode(falseMethod.getCallTarget());

<<<<<<< HEAD
            if (falseCall.isCallTargetCloningAllowed() && falseMethod.getSharedMethodInfo().shouldAlwaysSplit()) {
                insert(falseCall);
                falseCall.cloneCallTarget();
=======
                if (falseCallDirect.isSplittable() && falseMethod.getSharedMethodInfo().shouldAlwaysSplit()) {
                    insert(falseCallDirect);
                    falseCallDirect.split();
                }
>>>>>>> cbbe67a4
            }
        }

        this.trueUnmodifiedAssumption = trueUnmodifiedAssumption;
        this.trueMethod = trueMethod;
        this.trueValue = trueValue;

        if (trueMethod != null) {
            if (!indirect) {
                trueCallDirect = Truffle.getRuntime().createDirectCallNode(trueMethod.getCallTarget());

<<<<<<< HEAD
            if (trueCall.isCallTargetCloningAllowed() && trueMethod.getSharedMethodInfo().shouldAlwaysSplit()) {
                insert(trueCall);
                trueCall.cloneCallTarget();
=======
                if (trueCallDirect.isSplittable() && trueMethod.getSharedMethodInfo().shouldAlwaysSplit()) {
                    insert(trueCallDirect);
                    trueCallDirect.split();
                }
>>>>>>> cbbe67a4
            }
        }

        if (indirect) {
            indirectCallNode = Truffle.getRuntime().createIndirectCallNode();
        }
    }

    public CachedBooleanDispatchNode(CachedBooleanDispatchNode prev) {
        super(prev);
        falseUnmodifiedAssumption = prev.falseUnmodifiedAssumption;
        falseMethod = prev.falseMethod;
        falseValue = prev.falseValue;
        falseCallDirect = prev.falseCallDirect;
        trueUnmodifiedAssumption = prev.trueUnmodifiedAssumption;
        trueValue = prev.trueValue;
        trueMethod = prev.trueMethod;
        trueCallDirect = prev.trueCallDirect;
        indirectCallNode = prev.indirectCallNode;
    }

    @Specialization(guards = "guardName")
    public Object dispatch(
            VirtualFrame frame,
            RubyNilClass methodReceiverObject,
            LexicalScope lexicalScope,
            boolean receiverObject,
            Object methodName,
            Object blockObject,
            Object argumentsObjects,
            Dispatch.DispatchAction dispatchAction) {
        CompilerAsserts.compilationConstant(dispatchAction);

        if (receiverObject) {
            trueProfile.enter();

            try {
                trueUnmodifiedAssumption.check();
            } catch (InvalidAssumptionException e) {
                return resetAndDispatch(
                        frame,
                        methodReceiverObject,
                        lexicalScope,
                        receiverObject,
                        methodName,
                        CompilerDirectives.unsafeCast(blockObject, RubyProc.class, true, false),
                        argumentsObjects,
                        dispatchAction,
                        "class modified");
            }

            if (dispatchAction == Dispatch.DispatchAction.CALL_METHOD) {
                if (isIndirect()) {
                    return indirectCallNode.call(
                            frame,
                            trueMethod.getCallTarget(),
                            RubyArguments.pack(
                                    trueMethod,
                                    trueMethod.getDeclarationFrame(),
                                    receiverObject,
                                    CompilerDirectives.unsafeCast(blockObject, RubyProc.class, true, false),
                                    CompilerDirectives.unsafeCast(argumentsObjects, Object[].class, true)));
                } else {
                    return trueCallDirect.call(
                            frame,
                            RubyArguments.pack(
                                    trueMethod,
                                    trueMethod.getDeclarationFrame(),
                                    receiverObject,
                                    CompilerDirectives.unsafeCast(blockObject, RubyProc.class, true, false),
                                    CompilerDirectives.unsafeCast(argumentsObjects, Object[].class, true)));
                }
            } else if (dispatchAction == Dispatch.DispatchAction.RESPOND_TO_METHOD) {
                return true;
            } else if (dispatchAction == Dispatch.DispatchAction.READ_CONSTANT) {
                return trueValue;
            } else {
                throw new UnsupportedOperationException();
            }
        } else {
            falseProfile.enter();

            try {
                falseUnmodifiedAssumption.check();
            } catch (InvalidAssumptionException e) {
                return resetAndDispatch(
                        frame,
                        methodReceiverObject,
                        lexicalScope,
                        receiverObject,
                        methodName,
                        CompilerDirectives.unsafeCast(blockObject, RubyProc.class, true, false),
                        argumentsObjects,
                        dispatchAction,
                        "class modified");
            }

            if (dispatchAction == Dispatch.DispatchAction.CALL_METHOD) {
                if (isIndirect()) {
                    return indirectCallNode.call(
                            frame,
                            falseMethod.getCallTarget(),
                            RubyArguments.pack(
                                    falseMethod,
                                    falseMethod.getDeclarationFrame(),
                                    receiverObject,
                                    CompilerDirectives.unsafeCast(blockObject, RubyProc.class, true, false),
                                    CompilerDirectives.unsafeCast(argumentsObjects, Object[].class, true)));
                } else {
                    return falseCallDirect.call(
                            frame,
                            RubyArguments.pack(
                                    falseMethod,
                                    falseMethod.getDeclarationFrame(),
                                    receiverObject,
                                    CompilerDirectives.unsafeCast(blockObject, RubyProc.class, true, false),
                                    CompilerDirectives.unsafeCast(argumentsObjects, Object[].class, true)));
                }
            } else if (dispatchAction == Dispatch.DispatchAction.RESPOND_TO_METHOD) {
                return true;
            } else if (dispatchAction == Dispatch.DispatchAction.READ_CONSTANT) {
                return falseValue;
            } else {
                throw new UnsupportedOperationException();
            }
        }
    }

    @Fallback
    public Object dispatch(
            VirtualFrame frame,
            Object methodReceiverObject,
            LexicalScope lexicalScope,
            Object receiverObject,
            Object methodName,
            Object blockObject,
            Object argumentsObjects,
            Dispatch.DispatchAction dispatchAction) {
        return next.executeDispatch(
                frame,
                methodReceiverObject,
                lexicalScope,
                receiverObject,
                methodName,
                blockObject,
                argumentsObjects,
                dispatchAction);
    }

}<|MERGE_RESOLUTION|>--- conflicted
+++ resolved
@@ -60,16 +60,10 @@
             if (!indirect) {
                 falseCallDirect = Truffle.getRuntime().createDirectCallNode(falseMethod.getCallTarget());
 
-<<<<<<< HEAD
-            if (falseCall.isCallTargetCloningAllowed() && falseMethod.getSharedMethodInfo().shouldAlwaysSplit()) {
-                insert(falseCall);
-                falseCall.cloneCallTarget();
-=======
-                if (falseCallDirect.isSplittable() && falseMethod.getSharedMethodInfo().shouldAlwaysSplit()) {
+                if (falseCallDirect.isCallTargetCloningAllowed() && falseMethod.getSharedMethodInfo().shouldAlwaysSplit()) {
                     insert(falseCallDirect);
-                    falseCallDirect.split();
-                }
->>>>>>> cbbe67a4
+                    falseCallDirect.cloneCallTarget();
+                }
             }
         }
 
@@ -81,16 +75,10 @@
             if (!indirect) {
                 trueCallDirect = Truffle.getRuntime().createDirectCallNode(trueMethod.getCallTarget());
 
-<<<<<<< HEAD
-            if (trueCall.isCallTargetCloningAllowed() && trueMethod.getSharedMethodInfo().shouldAlwaysSplit()) {
-                insert(trueCall);
-                trueCall.cloneCallTarget();
-=======
-                if (trueCallDirect.isSplittable() && trueMethod.getSharedMethodInfo().shouldAlwaysSplit()) {
+                if (trueCallDirect.isCallTargetCloningAllowed() && trueMethod.getSharedMethodInfo().shouldAlwaysSplit()) {
                     insert(trueCallDirect);
-                    trueCallDirect.split();
-                }
->>>>>>> cbbe67a4
+                    trueCallDirect.cloneCallTarget();
+                }
             }
         }
 
