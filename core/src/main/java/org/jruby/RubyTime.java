--- conflicted
+++ resolved
@@ -1245,8 +1245,6 @@
             }
         }
 
-<<<<<<< HEAD
-=======
         // Validate the times
         // Complying with MRI behavior makes it a little bit complicated. Logic copied from:
         // https://github.com/ruby/ruby/blob/trunk/time.c#L2609
@@ -1258,15 +1256,6 @@
             throw runtime.newArgumentError("argument out of range.");
         }
 
-        if (!runtime.is1_9()) {
-            if (0 <= year && year < 39) {
-                year += 2000;
-            } else if (69 <= year && year < 139) {
-                year += 1900;
-            }
-        }
-
->>>>>>> e0c44309
         DateTime dt;
         // set up with min values and then add to allow rolling over
         try {
