package org.jruby.javasupport.binding;

import org.jruby.Ruby;
import org.jruby.RubyClass;
import org.jruby.RubyModule;
import org.jruby.internal.runtime.methods.DynamicMethod;
import org.jruby.internal.runtime.methods.JavaMethod;
import org.jruby.javasupport.Java;
import org.jruby.javasupport.JavaClass;
import org.jruby.javasupport.JavaSupport;
import org.jruby.javasupport.JavaUtil;
import org.jruby.runtime.Block;
import org.jruby.runtime.Helpers;
import org.jruby.runtime.ThreadContext;
import org.jruby.runtime.builtin.IRubyObject;
import org.jruby.util.IdUtil;
import org.jruby.util.log.Logger;
import org.jruby.util.log.LoggerFactory;

import java.lang.reflect.Field;
import java.lang.reflect.Method;
import java.lang.reflect.Modifier;
import java.util.ArrayList;
import java.util.Arrays;
import java.util.Collections;
import java.util.HashMap;
import java.util.List;
import java.util.ListIterator;
import java.util.Map;

import static org.jruby.runtime.Visibility.PUBLIC;

/**
* Created by headius on 2/26/15.
*/
public abstract class Initializer {
    protected final Ruby runtime;
    protected final JavaSupport javaSupport;
    protected final Class javaClass;

    private static final Logger LOG = LoggerFactory.getLogger("Initializer");

    private static final int ACC_BRIDGE    = 0x00000040;

    public static final boolean DEBUG_SCALA = false;

    public static final String METHOD_MANGLE = "__method";

    private static final Map<String, String> SCALA_OPERATORS;

    // TODO: other reserved names?
    private static final Map<String, AssignedName> RESERVED_NAMES = new HashMap<String, AssignedName>();
    static {
        RESERVED_NAMES.put("__id__", new AssignedName("__id__", Priority.RESERVED));
        RESERVED_NAMES.put("__send__", new AssignedName("__send__", Priority.RESERVED));
        // JRUBY-5132: java.awt.Component.instance_of?() expects 2 args
        RESERVED_NAMES.put("instance_of?", new AssignedName("instance_of?", Priority.RESERVED));
    }
    protected static final Map<String, AssignedName> STATIC_RESERVED_NAMES = new HashMap<String, AssignedName>(RESERVED_NAMES);
    static {
        STATIC_RESERVED_NAMES.put("new", new AssignedName("new", Priority.RESERVED));
    }
    protected static final Map<String, AssignedName> INSTANCE_RESERVED_NAMES = new HashMap<String, AssignedName>(RESERVED_NAMES);
    static {
        // only possible for "getClass" to be an instance method in Java
        INSTANCE_RESERVED_NAMES.put("class", new AssignedName("class", Priority.RESERVED));
        // "initialize" has meaning only for an instance (as opposed to a class)
        INSTANCE_RESERVED_NAMES.put("initialize", new AssignedName("initialize", Priority.RESERVED));
    }

    public Initializer(Ruby runtime, Class javaClass) {
        this.runtime = runtime;
        this.javaSupport = runtime.getJavaSupport();
        this.javaClass = javaClass;
    }

    public static RubyModule setupProxyClass(Ruby runtime, final Class<?> javaClass, final RubyClass proxy) {
        setJavaClassFor(javaClass, proxy);

        return new ClassInitializer(runtime, javaClass).initialize(proxy);
    }

    public static RubyModule setupProxyModule(Ruby runtime, final Class<?> javaClass, final RubyModule proxy) {
        setJavaClassFor(javaClass, proxy);

        assert javaClass.isInterface();

        return new InterfaceInitializer(runtime, javaClass).initialize(proxy);
    }

    protected static void addField(
            final Map<String, NamedInstaller> callbacks,
            final Map<String, AssignedName> names,
            final Field field,
            final boolean isFinal,
            final boolean isStatic) {

        final String name = field.getName();

        if ( Priority.FIELD.lessImportantThan( names.get(name) ) ) return;

        names.put(name, new AssignedName(name, Priority.FIELD));
        callbacks.put(name, isStatic ? new StaticFieldGetterInstaller(name, field) :
                new InstanceFieldGetterInstaller(name, field));

        if (!isFinal) {
            String setName = name + '=';
            callbacks.put(setName, isStatic ? new StaticFieldSetterInstaller(setName, field) :
                    new InstanceFieldSetterInstaller(setName, field));
        }
    }

    protected static void prepareStaticMethod(Class<?> javaClass, State state, Method method, String name) {
        AssignedName assignedName = state.staticNames.get(name);

        // For JRUBY-4505, restore __method methods for reserved names
        if (STATIC_RESERVED_NAMES.containsKey(method.getName())) {
            setupStaticMethods(state.staticInstallers, javaClass, method, name + METHOD_MANGLE);
            return;
        }

        if (assignedName == null) {
            state.staticNames.put(name, new AssignedName(name, Priority.METHOD));
        } else {
            if (Priority.METHOD.lessImportantThan(assignedName)) return;
            if (!Priority.METHOD.asImportantAs(assignedName)) {
                state.staticInstallers.remove(name);
                state.staticInstallers.remove(name + '=');
                state.staticNames.put(name, new AssignedName(name, Priority.METHOD));
            }
        }
        setupStaticMethods(state.staticInstallers, javaClass, method, name);
    }

    private static void setupStaticMethods(Map<String, NamedInstaller> methodCallbacks, Class<?> javaClass, Method method, String name) {
        MethodInstaller invoker = (MethodInstaller) methodCallbacks.get(name);
        if (invoker == null) {
            invoker = new StaticMethodInvokerInstaller(name);
            methodCallbacks.put(name, invoker);
        }
        invoker.addMethod(method, javaClass);
    }

    protected static void assignStaticAliases(final State state) {
        for (Map.Entry<String, NamedInstaller> entry : state.staticInstallers.entrySet()) {
            // no aliases for __method methods
            if (entry.getKey().endsWith("__method")) continue;

            if (entry.getValue().type == NamedInstaller.STATIC_METHOD && entry.getValue().hasLocalMethod()) {
                assignAliases((MethodInstaller) entry.getValue(), state.staticNames);
            }
        }
    }

    protected static void assignAliases(MethodInstaller installer, Map<String, AssignedName> assignedNames) {
        String name = installer.name;
        String rubyCasedName = JavaUtil.getRubyCasedName(name);
        addUnassignedAlias(rubyCasedName, assignedNames, installer);

        String javaPropertyName = JavaUtil.getJavaPropertyName(name);
        String rubyPropertyName = null;

        for (Method method: installer.methods) {
            Class<?>[] argTypes = method.getParameterTypes();
            Class<?> resultType = method.getReturnType();
            int argCount = argTypes.length;

            // Add scala aliases for apply/update to roughly equivalent Ruby names
            if (rubyCasedName.equals("apply")) {
                addUnassignedAlias("[]", assignedNames, installer);
            }
            if (rubyCasedName.equals("update") && argCount == 2) {
                addUnassignedAlias("[]=", assignedNames, installer);
            }

            // Scala aliases for $ method names
            if (name.startsWith("$")) {
                addUnassignedAlias(ClassInitializer.fixScalaNames(name), assignedNames, installer);
            }

            // Add property name aliases
            if (javaPropertyName != null) {
                if (rubyCasedName.startsWith("get_")) {
                    rubyPropertyName = rubyCasedName.substring(4);
                    if (argCount == 0 ||                                // getFoo      => foo
                            argCount == 1 && argTypes[0] == int.class) {    // getFoo(int) => foo(int)

                        addUnassignedAlias(javaPropertyName, assignedNames, installer);
                        addUnassignedAlias(rubyPropertyName, assignedNames, installer);
                    }
                } else if (rubyCasedName.startsWith("set_")) {
                    rubyPropertyName = rubyCasedName.substring(4);
                    if (argCount == 1 && resultType == void.class) {    // setFoo(Foo) => foo=(Foo)
                        addUnassignedAlias(javaPropertyName + '=', assignedNames, installer);
                        addUnassignedAlias(rubyPropertyName + '=', assignedNames, installer);
                    }
                } else if (rubyCasedName.startsWith("is_")) {
                    rubyPropertyName = rubyCasedName.substring(3);
                    if (resultType == boolean.class) {                  // isFoo() => foo, isFoo(*) => foo(*)
                        addUnassignedAlias(javaPropertyName, assignedNames, installer);
                        addUnassignedAlias(rubyPropertyName, assignedNames, installer);
                    }
                }
            }

            // Additionally add ?-postfixed aliases to any boolean methods and properties.
            if (resultType == boolean.class) {
                // is_something?, contains_thing?
                addUnassignedAlias(rubyCasedName + '?', assignedNames, installer);
                if (rubyPropertyName != null) {
                    // something?
                    addUnassignedAlias(rubyPropertyName + '?', assignedNames, installer);
                }
            }
        }
    }

    private static void addUnassignedAlias(String name, Map<String, AssignedName> assignedNames,
                                           MethodInstaller installer) {
        if (name == null) return;

        AssignedName assignedName = assignedNames.get(name);
        // TODO: missing additional logic for dealing with conflicting protected fields.
        if (Priority.ALIAS.moreImportantThan(assignedName)) {
            installer.addAlias(name);
            assignedNames.put(name, new AssignedName(name, Priority.ALIAS));
        } else if (Priority.ALIAS.asImportantAs(assignedName)) {
            installer.addAlias(name);
        }
    }

    protected static String fixScalaNames(final String name) {
        String s = name;
        for (Map.Entry<String, String> entry : SCALA_OPERATORS.entrySet()) {
            s = s.replaceAll(entry.getKey(), entry.getValue());
        }
        return s;
    }

    static {
        HashMap<String, String> scalaOperators = new HashMap<String, String>();
        scalaOperators.put("\\$plus", "+");
        scalaOperators.put("\\$minus", "-");
        scalaOperators.put("\\$colon", ":");
        scalaOperators.put("\\$div", "/");
        scalaOperators.put("\\$eq", "=");
        scalaOperators.put("\\$less", "<");
        scalaOperators.put("\\$greater", ">");
        scalaOperators.put("\\$bslash", "\\\\");
        scalaOperators.put("\\$hash", "#");
        scalaOperators.put("\\$times", "*");
        scalaOperators.put("\\$bang", "!");
        scalaOperators.put("\\$at", "@");
        scalaOperators.put("\\$percent", "%");
        scalaOperators.put("\\$up", "^");
        scalaOperators.put("\\$amp", "&");
        scalaOperators.put("\\$tilde", "~");
        scalaOperators.put("\\$qmark", "?");
        scalaOperators.put("\\$bar", "|");
        SCALA_OPERATORS = Collections.unmodifiableMap(scalaOperators);
    }

    protected static void handleScalaSingletons(final Class<?> javaClass, final State state) {
        // check for Scala companion object
        try {
            final ClassLoader loader = javaClass.getClassLoader();
            if ( loader == null ) return; //this is a core class, bail

            Class<?> companionClass = loader.loadClass(javaClass.getName() + '$');
            final Field field = companionClass.getField("MODULE$");
            final Object singleton = field.get(null);
            if ( singleton == null ) return;

            final List<Method> scalaMethods = getMethods(companionClass);
            for ( int j = scalaMethods.size() - 1; j >= 0; j-- ) {
                final Method method = scalaMethods.get(j);
                String name = method.getName();

                if (DEBUG_SCALA) LOG.debug("Companion object method {} for {}", name, companionClass);

                if ( name.indexOf('$') >= 0 ) name = fixScalaNames(name);

                if ( ! Modifier.isStatic(method.getModifiers()) ) {
                    AssignedName assignedName = state.staticNames.get(name);
                    // For JRUBY-4505, restore __method methods for reserved names
                    if (INSTANCE_RESERVED_NAMES.containsKey(method.getName())) {
                        if (DEBUG_SCALA) LOG.debug("in reserved " + name);
                        setupSingletonMethods(state.staticInstallers, javaClass, singleton, method, name + METHOD_MANGLE);
                        continue;
                    }
                    if (assignedName == null) {
                        state.staticNames.put(name, new AssignedName(name, Priority.METHOD));
                        if (DEBUG_SCALA) LOG.debug("Assigned name is null");
                    } else {
                        if (Priority.METHOD.lessImportantThan(assignedName)) {
                            if (DEBUG_SCALA) LOG.debug("Less important");
                            continue;
                        }
                        if (!Priority.METHOD.asImportantAs(assignedName)) {
                            state.staticInstallers.remove(name);
                            state.staticInstallers.remove(name + '=');
                            state.staticNames.put(name, new AssignedName(name, Priority.METHOD));
                        }
                    }
                    if (DEBUG_SCALA) LOG.debug("Installing {} {} {}", name, method, singleton);
                    setupSingletonMethods(state.staticInstallers, javaClass, singleton, method, name);
                }
                else {
                    if (DEBUG_SCALA) LOG.debug("Method {} is sadly static", method);
                }
            }
        }
        catch (ClassNotFoundException e) { /* there's no companion object */ }
        catch (NoSuchFieldException e) { /* no MODULE$ field in companion */ }
        catch (Exception e) {
            if (DEBUG_SCALA) LOG.debug("Failed with {}", e);
        }
    }

    private static void setupSingletonMethods(Map<String, NamedInstaller> methodCallbacks, Class<?> javaClass, Object singleton, Method method, String name) {
        MethodInstaller invoker = (MethodInstaller) methodCallbacks.get(name);
        if (invoker == null) {
            invoker = new SingletonMethodInvokerInstaller(name, singleton);
            methodCallbacks.put(name, invoker);
        }
        invoker.addMethod(method, javaClass);
    }

    protected static void installClassFields(final RubyModule proxy, final State state) {
        //assert state.constantFields != null;
        for (ConstantField field : state.constantFields) {
            field.install(proxy);
        }
    }

    protected static void installClassStaticMethods(final RubyModule proxy, final State state) {
        //assert state.staticInstallers != null;
        for ( Map.Entry<String, NamedInstaller> entry : state.staticInstallers.entrySet() ) {
            entry.getValue().install(proxy);
        }
    }

    protected static void installClassClasses(final Class<?> javaClass, final RubyModule proxy) {
        // setup constants for public inner classes
        Class<?>[] classes = JavaClass.getDeclaredClasses(javaClass);

        final Ruby runtime = proxy.getRuntime();

        for ( int i = classes.length; --i >= 0; ) {
            final Class<?> clazz = classes[i];
            if ( javaClass != clazz.getDeclaringClass() ) continue;

            // no non-public inner classes
            if ( ! Modifier.isPublic(clazz.getModifiers()) ) continue;

            final String simpleName = JavaClass.getSimpleName(clazz);
            if ( simpleName.length() == 0 ) continue;

            final RubyModule innerProxy = Java.getProxyClass(runtime, JavaClass.get(runtime, clazz));

            if ( IdUtil.isConstant(simpleName) ) {
                if (proxy.getConstantAt(simpleName) == null) {
                    proxy.const_set(runtime.newString(simpleName), innerProxy);
                }
            }
            else { // lower-case name
                if ( ! proxy.respondsTo(simpleName) ) {
                    // define a class method
                    proxy.getSingletonClass().addMethod(simpleName, new JavaMethod.JavaMethodZero(proxy.getSingletonClass(), PUBLIC) {
                        @Override
                        public IRubyObject call(ThreadContext context, IRubyObject self, RubyModule clazz, String name) {
                            return innerProxy;
                        }
                    });
                }
            }
        }
    }

    private static void setJavaClassFor(final Class<?> javaClass, final RubyModule proxy) {
        proxy.setInstanceVariable("@java_class", proxy.getRuntime().getJavaSupport().getJavaClassFromCache(javaClass));
        proxy.dataWrapStruct(javaClass);
    }

    public abstract RubyModule initialize(RubyModule proxy);

<<<<<<< HEAD
=======
    public void initializeBase(RubyModule proxy) {
        proxy.addMethod("__jsend!", new org.jruby.internal.runtime.methods.JavaMethod.JavaMethodNBlock(proxy, PUBLIC) {
            @Override
            public IRubyObject call(ThreadContext context, IRubyObject self, RubyModule clazz, String name, IRubyObject[] args, Block block) {
                String callName = args[0].asJavaString();

                DynamicMethod method = self.getMetaClass().searchMethod(callName);
                int v = method.getArity().getValue();

                IRubyObject[] newArgs = new IRubyObject[args.length - 1];
                System.arraycopy(args, 1, newArgs, 0, newArgs.length);

                context.runtime.getWarnings().warn("#__jsend! is deprecated (and will no longer work in 9K); use #java_send instead");

                if (v < 0 || v == (newArgs.length)) {
                    return Helpers.invoke(context, self, callName, newArgs, Block.NULL_BLOCK);
                }
                RubyClass superClass = self.getMetaClass().getSuperClass();
                return Helpers.invokeAs(context, superClass, self, callName, newArgs, Block.NULL_BLOCK);
            }
        });
    }

>>>>>>> f7d09d01
    public static class State {

        final Map<String, AssignedName> staticNames;
        final Map<String, AssignedName> instanceNames;
        final Map<String, NamedInstaller> staticInstallers = new HashMap<String, NamedInstaller>();
        final Map<String, NamedInstaller> instanceInstallers = new HashMap<String, NamedInstaller>();
        final List<ConstantField> constantFields = new ArrayList<ConstantField>();

        ConstructorInvokerInstaller constructorInstaller;

        State(final Ruby runtime, final Class superClass) {
            if (superClass == null) {
                staticNames = new HashMap<String, AssignedName>();
                instanceNames = new HashMap<String, AssignedName>();
            } else {
                staticNames = new HashMap<String, AssignedName>(runtime.getJavaSupport().getStaticAssignedNames().get(superClass));
                instanceNames = new HashMap<String, AssignedName>(runtime.getJavaSupport().getInstanceAssignedNames().get(superClass));
            }
            staticNames.putAll(STATIC_RESERVED_NAMES);
            instanceNames.putAll(INSTANCE_RESERVED_NAMES);
        }

    }

    static List<Method> getMethods(final Class<?> javaClass) {
        HashMap<String, List<Method>> nameMethods = new HashMap<String, List<Method>>(32);

        // to better size the final ArrayList below
        int totalMethods = 0;

        // we scan all superclasses, but avoid adding superclass methods with
        // same name+signature as subclass methods (see JRUBY-3130)
        for ( Class<?> klass = javaClass; klass != null; klass = klass.getSuperclass() ) {
            // only add class's methods if it's public or we can set accessible
            // (see JRUBY-4799)
            if (Modifier.isPublic(klass.getModifiers()) || JavaUtil.CAN_SET_ACCESSIBLE) {
                // for each class, scan declared methods for new signatures
                try {
                    // add methods, including static if this is the actual class,
                    // and replacing child methods with equivalent parent methods
                    totalMethods += addNewMethods(nameMethods, klass.getDeclaredMethods(), klass == javaClass, true);
                }
                catch (SecurityException e) { /* ignored */ }
            }

            // then do the same for each interface
            for ( Class iface : klass.getInterfaces() ) {
                try {
                    // add methods, not including static (should be none on
                    // interfaces anyway) and not replacing child methods with
                    // parent methods
                    totalMethods += addNewMethods(nameMethods, iface.getMethods(), false, false);
                }
                catch (SecurityException e) { /* ignored */ }
            }
        }

        // now only bind the ones that remain
        ArrayList<Method> finalList = new ArrayList<Method>(totalMethods);

        for ( Map.Entry<String, List<Method>> entry : nameMethods.entrySet() ) {
            finalList.addAll( entry.getValue() );
        }

        return finalList;
    }

    private static boolean methodsAreEquivalent(Method child, Method parent) {
        return parent.getDeclaringClass().isAssignableFrom(child.getDeclaringClass())
                && child.getReturnType() == parent.getReturnType()
                && child.isVarArgs() == parent.isVarArgs()
                && Modifier.isPublic(child.getModifiers()) == Modifier.isPublic(parent.getModifiers())
                && Modifier.isProtected(child.getModifiers()) == Modifier.isProtected(parent.getModifiers())
                && Modifier.isStatic(child.getModifiers()) == Modifier.isStatic(parent.getModifiers())
                && Arrays.equals(child.getParameterTypes(), parent.getParameterTypes());
    }

    private static int addNewMethods(
            final HashMap<String, List<Method>> nameMethods,
            final Method[] methods,
            final boolean includeStatic,
            final boolean removeDuplicate) {

        int added = 0;

        Methods: for (final Method method : methods) {
            final int mod = method.getModifiers();
            // Skip private methods, since they may mess with dispatch
            if ( Modifier.isPrivate(mod) ) continue;

            // ignore bridge methods because we'd rather directly call methods that this method
            // is bridging (and such methods are by definition always available.)
            if ( ( mod & ACC_BRIDGE ) != 0 ) continue;

            if ( ! includeStatic && Modifier.isStatic(mod) ) {
                // Skip static methods if we're not suppose to include them.
                // Generally for superclasses; we only bind statics from the actual
                // class.
                continue;
            }

            List<Method> childMethods = nameMethods.get(method.getName());
            if (childMethods == null) {
                // first method of this name, add a collection for it
                childMethods = new ArrayList<Method>(4);
                childMethods.add(method); added++;
                nameMethods.put(method.getName(), childMethods);
            }
            else {
                // we have seen other methods; check if we already have an equivalent one
                final ListIterator<Method> childMethodsIterator = childMethods.listIterator();
                while ( childMethodsIterator.hasNext() ) {
                    final Method current = childMethodsIterator.next();
                    if ( methodsAreEquivalent(current, method) ) {
                        if (removeDuplicate) {
                            // Replace the existing method, since the super call is more general
                            // and virtual dispatch will call the subclass impl anyway.
                            // Used for instance methods, for which we usually want to use the highest-up
                            // callable implementation.
                            childMethodsIterator.set(method);
                        } else {
                            // just skip the new method, since we don't need it (already found one)
                            // used for interface methods, which we want to add unconditionally
                            // but only if we need them
                        }
                        continue Methods;
                    }
                }
                // no equivalent; add it
                childMethods.add(method); added++;
            }
        }
        return added;
    }

}<|MERGE_RESOLUTION|>--- conflicted
+++ resolved
@@ -384,32 +384,6 @@
 
     public abstract RubyModule initialize(RubyModule proxy);
 
-<<<<<<< HEAD
-=======
-    public void initializeBase(RubyModule proxy) {
-        proxy.addMethod("__jsend!", new org.jruby.internal.runtime.methods.JavaMethod.JavaMethodNBlock(proxy, PUBLIC) {
-            @Override
-            public IRubyObject call(ThreadContext context, IRubyObject self, RubyModule clazz, String name, IRubyObject[] args, Block block) {
-                String callName = args[0].asJavaString();
-
-                DynamicMethod method = self.getMetaClass().searchMethod(callName);
-                int v = method.getArity().getValue();
-
-                IRubyObject[] newArgs = new IRubyObject[args.length - 1];
-                System.arraycopy(args, 1, newArgs, 0, newArgs.length);
-
-                context.runtime.getWarnings().warn("#__jsend! is deprecated (and will no longer work in 9K); use #java_send instead");
-
-                if (v < 0 || v == (newArgs.length)) {
-                    return Helpers.invoke(context, self, callName, newArgs, Block.NULL_BLOCK);
-                }
-                RubyClass superClass = self.getMetaClass().getSuperClass();
-                return Helpers.invokeAs(context, superClass, self, callName, newArgs, Block.NULL_BLOCK);
-            }
-        });
-    }
-
->>>>>>> f7d09d01
     public static class State {
 
         final Map<String, AssignedName> staticNames;
