--- conflicted
+++ resolved
@@ -12,7 +12,7 @@
  * rights and limitations under the License.
  *
  * Copyright (C) 2004 Jan Arne Petersen <jpetersen@uni-bonn.de>
- * 
+ *
  * Alternatively, the contents of this file may be used under the terms of
  * either of the GNU General Public License Version 2 or later (the "GPL"),
  * or the GNU Lesser General Public License Version 2.1 or later (the "LGPL"),
@@ -36,7 +36,7 @@
 import org.jruby.runtime.backtrace.RubyStackTraceElement;
 import org.jruby.runtime.builtin.IRubyObject;
 
-/** 
+/**
  *
  */
 public class RubyWarnings implements IRubyWarnings, WarnCallback {
@@ -120,7 +120,7 @@
 
         warn(id, file, line, message);
     }
-    
+
     public void warnOnce(ID id, String message) {
         if (!runtime.warningsEnabled()) return;
         if (oncelers.contains(id)) return;
@@ -142,12 +142,7 @@
 
     @Override
     public void warning(ID id, String message) {
-<<<<<<< HEAD
-        if (!isVerbose()) return;
-        if (!runtime.warningsEnabled()) return;
-=======
         if (!runtime.warningsEnabled() || !runtime.isVerbose()) return;
->>>>>>> 81879f19
 
         RubyStackTraceElement[] stack = getRubyStackTrace(runtime);
         String file;
@@ -169,14 +164,7 @@
      */
     @Override
     public void warning(ID id, ISourcePosition position, String message) {
-<<<<<<< HEAD
-        if (!isVerbose()) return;
-        if (!runtime.warningsEnabled()) return;
-
         warning(id, position.getFile(), position.getLine() + 1, message);
-=======
-        warning(id, position.getFile(), position.getStartLine() + 1, message);
->>>>>>> 81879f19
     }
 
     /**
@@ -184,12 +172,7 @@
      */
     @Override
     public void warning(ID id, String fileName, int lineNumber, String message) {
-<<<<<<< HEAD
-        if (!isVerbose()) return;
-        if (!runtime.warningsEnabled()) return;
-=======
         if (!runtime.warningsEnabled() || !runtime.isVerbose()) return;
->>>>>>> 81879f19
 
         warn(id, fileName, lineNumber, message);
     }
@@ -200,58 +183,4 @@
 
         return stack;
     }
-<<<<<<< HEAD
-=======
-
-    @Deprecated
-    @Override
-    public void warn(ID id, ISourcePosition position, String message, Object... data) {
-        warn(id, position.getFile(), position.getStartLine() + 1, message, data);
-    }
-
-    @Deprecated
-    @Override
-    public void warn(ID id, String fileName, int lineNumber, String message, Object... data) {
-        if (!runtime.warningsEnabled()) return;
-
-        StringBuilder buffer = new StringBuilder(100);
-
-        buffer.append(fileName).append(':').append(lineNumber).append(' ');
-        buffer.append("warning: ").append(message).append('\n');
-        IRubyObject errorStream = runtime.getGlobalVariables().get("$stderr");
-        errorStream.callMethod(runtime.getCurrentContext(), "write", runtime.newString(buffer.toString()));
-    }
-
-    @Deprecated
-    @Override
-    public void warn(ID id, String message, Object... data) {
-        ThreadContext context = runtime.getCurrentContext();
-        warn(id, context.getFile(), context.getLine(), message, data);
-    }
-
-    @Deprecated
-    public void warning(String message, Object... data) {
-        warning(ID.MISCELLANEOUS, message, data);
-    }
-
-    @Deprecated
-    @Override
-    public void warning(ID id, String message, Object... data) {
-        ThreadContext context = runtime.getCurrentContext();
-        warning(id, context.getFile(), context.getLine(), message, data);
-    }
-
-    @Deprecated
-    @Override
-    public void warning(ID id, ISourcePosition position, String message, Object... data) {
-        warning(id, position.getFile(), position.getStartLine() + 1, message, data);
-    }
-
-    @Deprecated
-    @Override
-    public void warning(ID id, String fileName, int lineNumber, String message, Object... data) {
-        if (!runtime.warningsEnabled() || !runtime.isVerbose()) return;
-        warn(id, fileName, lineNumber, message, data);
-    }
->>>>>>> 81879f19
 }