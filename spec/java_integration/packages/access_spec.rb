--- conflicted
+++ resolved
@@ -43,15 +43,8 @@
     java.util.const_get("Arrays").should respond_to "asList"
   end
 
-<<<<<<< HEAD
   it "supports const_get with inherit argument" do
-    java.util.const_get("Arrays", false).should respond_to "asList"
-=======
-  if RUBY_VERSION =~ /1\.9/
-    it "supports const_get with inherit argument" do
-      java.util.const_get("Arrays", false).should respond_to :asList
-    end
->>>>>>> a35930a8
+    java.util.const_get("Arrays", false).should respond_to :asList
   end
 end
 
