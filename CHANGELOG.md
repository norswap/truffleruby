--- conflicted
+++ resolved
@@ -9,11 +9,8 @@
 * Fixed return value of `Enumerable#first` (#2056, @LillianZ).
 * Improve reliability of the post install hook by disabling RubyGems (#2075).
 * Fixed top level exception handler to print exception cause (#2013).
-<<<<<<< HEAD
 * Fixed issue when extending FFI from File (#2094).
-=======
 * Fixed issue with `Kernel#freeze` not freezing singleton class (#2093).
->>>>>>> 8f8f131f
 
 Compatibility:
 
