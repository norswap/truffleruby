# 1.0

New features:

* macOS clocks `CLOCK_MONOTONIC_RAW`, `_MONOTONIC_RAW_APPROX`, `_UPTIME_RAW`,
  `_UPTIME_RAW_APPROX`, and `_PROCESS_CPUTIME_ID` have been implemented (#1480).
* TruffleRuby now automatically detects native access and threading permissions
  from the `Context` API, and can run code with no permissions given (`Context.create()`).

Bug fixes:

* FFI::Pointer now does the correct range checks for signed and unsigned values.
* Allow signal `0` to be used with `Process.kill` (#1474).
* `IO#dup` now properly sets the new `IO` instance to be close-on-exec.
* `IO#reopen` now properly resets the receiver to be close-on-exec.
* `StringIO#set_encoding` no longer raises an exception if the underlying
  `String` is frozen (#1473).

Compatibility:

* Implemented `Dir.each_child`.
* Adding missing support for the `close_others` option to `exec` and `spawn`.
* Implemented the missing `MatchData#named_captures` method (#1512).

Changes:

* `Process::CLOCK_` constants have been given the same value as in standard
  Ruby.

Performance:

* Sped up accesses to native memory through FFI::Pointer.
<<<<<<< HEAD
* All core files now make use of frozen `String` literals, reducing the number
  of `String` allocations for core methods.
=======
* New -Xclone.disable option to disable all manual cloning.
>>>>>>> bf76ff9d

# 1.0 RC 10

New features:

* The `nkf` and `kconv` standard libraries were added (#1439).
* `Mutex` and `ConditionVariable` have a new fast path for acquiring locks
  that are unlocked.
* `Queue` and `SizedQueue`, `#close` and `#closed?`, have been implemented.
* `Kernel#clone(freeze)` has been implemented (#1454).
* `Warning.warn` has been implemented (#1470).
* `Thread.report_on_exception` has been implemented (#1476).
* The emulation symbols for `Process.clock_gettime` have been implemented.

Bug fixes:

* Added `rb_eEncodingError` for C extensions (#1437).
* Fixed race condition when creating threads (#1445).
* Handle `exception: false` for IO#write_nonblock (#1457).
* `File.expand_path` now raises an exception for a non-absolute user-home.
* `ArgumentError` messages now better match MRI (#1467).
* Added support for `:float_millisecond`, `:millisecond`, and
  `:second` time units to `Process.clock_gettime` (#1468).
* Fixed backtrace of re-raised exceptions (#1459).
* Updated an exception message in Psych related to loading a non-existing
  class so that it now matches MRI.
* Fixed a JRuby-style Java interop compatibility issue seen in `test-unit`.
* Fixed problem with calling `warn` if `$stderr` has been reassigned.
* Fixed definition of `RB_ENCODING_GET_INLINED` (#1440).

Changes:

* Timezone messages are now logged at `CONFIG` level, use `-Xlog=CONFIG` to
  debug if the timezone is incorrectly shown as `UTC`.

# 1.0 RC 9, 5 November 2018

Security:

* CVE-2018-16396, *tainted flags are not propagated in Array#pack and
  String#unpack with some directives* has been mitigated by adding additional
  taint operations.

New features:

* LLVM for Oracle Linux 7 can now be installed without building from source.

Bug fixes:

* Times can now be created with UTC offsets in `+/-HH:MM:SS` format.
* `Proc#to_s` now has `ASCII-8BIT` as its encoding instead of the
  incorrect `UTF-8`.
* `String#%` now has the correct encoding for `UTF-8` and `US-ASCII`
  format strings, instead of the incorrect `ASCII-8BIT`.
* Updated `BigDecimal#to_s` to use `e` instead of `E` for exponent
  notation.
* Fixed `BigDecimal#to_s` to allow `f` as a format flag to indicate
  conventional floating point notation. Previously only `F` was allowed.

Changes:

* The supported version of LLVM for Oracle Linux has been updated from 3.8
  to 4.0.
* `mysql2` is now patched to avoid a bug in passing `NULL` to
  `rb_scan_args`, and now passes the majority of its test suite.
* The post-install script now automatically detects if recompiling the OpenSSL
  C extension is needed. The post-install script should always be run in
  TravisCI as well, see `doc/user/standalone-distribution.md`.
* Detect when the system libssl is incompatible more accurately and
  add instructions on how to recompile the extension.

# 1.0 RC 8, 19 October 2018

New features:

* `Java.synchronized(object) { }` and `TruffleRuby.synchronized(object) { }`
  methods have been added.
* Added a `TruffleRuby::AtomicReference` class.
* Ubuntu 18.04 LTS is now supported.
* macOS 10.14 (Mojave) is now supported.

Changes:

* Random seeds now use Java's `NativePRNGNonBlocking`.
* The supported version of Fedora is now 28, upgraded from 25.
* The FFI gem has been updated from 1.9.18 to 1.9.25.
* JCodings has been updated from 1.0.30 to 1.0.40.
* Joni has been updated from 2.1.16 to 2.1.25.

Performance:

* Performance of setting the last exception on a thread has now been improved.

# 1.0 RC 7, 3 October 2018

New features:

* Useful `inspect` strings have been added for more foreign objects.
* The C extension API now defines a preprocessor macro `TRUFFLERUBY`.
* Added the rbconfig/sizeof native extension for better MRI compatibility.
* Support for `pg` 1.1. The extension now compiles successfully, but
  may still have issues with some datatypes.

Bug fixes:

* `readline` can now be interrupted by the interrupt signal (Ctrl+C). This fixes
  Ctrl+C to work in IRB.
* Better compatibility with C extensions due to a new "managed struct" type.
* Fixed compilation warnings which produced confusing messages for end users (#1422).
* Improved compatibility with Truffle polyglot STDIO.
* Fixed version check preventing TruffleRuby from working with Bundler 2.0 and
  later (#1413).
* Fixed problem with `Kernel.public_send` not tracking its caller properly (#1425).
* `rb_thread_call_without_gvl()` no longer holds the C-extensions lock.
* Fixed `caller_locations` when called inside `method_added`.
* Fixed `mon_initialize` when called inside `initialize_copy` (#1428).
* `Mutex` correctly raises a `TypeError` when trying to serialize with `Marshal.dump`.

Performance:

* Reduced memory footprint for private/internal AST nodes.
* Increased the number of cases in which string equality checks will become
  compile-time constants.
* Major performance improvement for exceptional paths where the rescue body
  does not access the exception object (e.g., `x.size rescue 0`).

Changes:

* Many clean-ups to our internal patching mechanism used to make some native
  extensions run on TruffleRuby.
* Removed obsoleted patches for Bundler compatibility now that Bundler 1.16.5
  has built-in support for TruffleRuby.
* Reimplemented exceptions and other APIs that can return a backtrace to use
  Truffle's lazy stacktraces API.

# 1.0 RC 6, 3 September 2018

New features:

* `Polyglot.export` can now be used with primitives, and will now convert
  strings to Java, and `.import` will convert them from Java.
* Implemented `--encoding`, `--external-encoding`, `--internal-encoding`.
* `rb_object_tainted` and similar C functions have been implemented.
* `rb_struct_define_under` has been implemented.
* `RbConfig::CONFIG['sysconfdir']` has been implemented.
* `Etc` has been implemented (#1403).
* The `-Xcexts=false` option disables C extensions.
* Instrumentation such as the CPUSampler reports methods in a clearer way like
  `Foo#bar`, `Gem::Specification.each_spec`, `block in Foo#bar` instead of just
  `bar`, `each_spec`, `block in bar` (which is what MRI displays in backtraces).
* TruffleRuby is now usable as a JSR 223 (`javax.script`) language.
* A migration guide from JRuby (`doc/user/jruby-migration.md`) is now included.
* `kind_of?` works as an alias for `is_a?` on foreign objects.
* Boxed foreign strings unbox on `to_s`, `to_str`, and `inspect`.

Bug fixes:

* Fix false-positive circular warning during autoload.
* Fix Truffle::AtomicReference for `concurrent-ruby`.
* Correctly look up `llvm-link` along `clang` and `opt` so it is no longer
  needed to add LLVM to `PATH` on macOS for Homebrew and MacPorts.
* Fix `alias` to work when in a refinement module (#1394).
* `Array#reject!` no longer truncates the array if the block raises an
  exception for an element.
* WeakRef now has the same inheritance and methods as MRI's version.
* Support `-Wl` linker argument for C extensions. Fixes compilation of`mysql2`
  and `pg`.
* Using `Module#const_get` with a scoped argument will now correctly
  autoload the constant if needed.
* Loaded files are read as raw bytes, rather than as a UTF-8 string and then
  converted back into bytes.
* Return 'DEFAULT' for `Signal.trap(:INT) {}`. Avoids a backtrace when quitting
  a Sinatra server with Ctrl+C.
* Support `Signal.trap('PIPE', 'SYSTEM_DEFAULT')`, used by the gem `rouge`
  (#1411).
* Fix arity checks and handling of arity `-2` for `rb_define_method()`.
* Setting `$SAFE` to a negative value now raises a `SecurityError`.
* The offset of `DATA` is now correct in the presence of heredocs.
* Fix double-loading of the `json` gem, which led to duplicate constant
  definition warnings.
* Fix definition of `RB_NIL_P` to be early enough. Fixes compilation of
  `msgpack`.
* Fix compilation of megamorphic interop calls.
* `Kernel#singleton_methods` now correctly ignores prepended modules of
  non-singleton classes. Fixes loading `sass` when `activesupport` is loaded.
* Object identity numbers should never be negative.

Performance:

* Optimize keyword rest arguments (`def foo(**kwrest)`).
* Optimize rejected (non-Symbol keys) keyword arguments.
* Source `SecureRandom.random_bytes` from `/dev/urandom` rather than OpenSSL.
* C extension bitcode is no longer encoded as Base64 to pass it to Sulong.
* Faster `String#==` using vectorization.

Changes:

* Clarified that all sources that come in from the Polyglot API `eval` method
  will be treated as UTF-8, and cannot be re-interpreted as another encoding
  using a magic comment.
* The `-Xembedded` option can now be set set on the launcher command line.
* The `-Xplatform.native=false` option can now load the core library, by
  enabling `-Xpolyglot.stdio`.
* `$SAFE` and `Thread#safe_level` now cannot be set to `1` - raising an error
  rather than warning as before. `-Xsafe` allows it to be set, but there are
  still no checks.
* Foreign objects are now printed as `#<Foreign:system-identity-hash-code>`,
  except for foreign arrays which are now printed as `#<Foreign [elements...]>`.
* Foreign objects `to_s` now calls `inspect` rather than Java's `toString`.
* The embedded configuration (`-Xembedded`) now warns about features which may
  not work well embedded, such as signals.
* The `-Xsync.stdio` option has been removed - use standard Ruby
  `STDOUT.sync = true` in your program instead.

# 1.0 RC 5, 3 August 2018

New features:

* It is no longer needed to add LLVM (`/usr/local/opt/llvm@4/bin`) to `PATH` on
  macOS.
* Improve error message when LLVM, `clang` or `opt` is missing.
* Automatically find LLVM and libssl with MacPorts on macOS (#1386).
* `--log.ruby.level=` can be used to set the log level from any launcher.
* Add documentation about installing with Ruby managers/installers and how to
  run TruffleRuby in CI such as TravisCI (#1062, #1070).
* `String#unpack1` has been implemented.

Bug fixes:

* Allow any name for constants with `rb_const_get()`/`rb_const_set()` (#1380).
* Fix `defined?` with an autoload constant to not raise but return `nil` if the
  autoload fails (#1377).
* Binary Ruby Strings can now only be converted to Java Strings if they only
  contain US-ASCII characters. Otherwise, they would produce garbled Java
  Strings (#1376).
* `#autoload` now correctly calls `main.require(path)` dynamically.
* Hide internal file from user-level backtraces (#1375).
* Show caller information in warnings from the core library (#1375).
* `#require` and `#require_relative` should keep symlinks in `$"` and
  `__FILE__` (#1383).
* Random seeds now always come directly from `/dev/urandom` for MRI
  compatibility.
* SIGINFO, SIGEMT and SIGPWR are now defined (#1382).
* Optional and operator assignment expressions now return the value
  assigned, not the value returned by an assignment method (#1391).
* `WeakRef.new` will now return the correct type of object, even if `WeakRef` is
  subclassed (#1391).
* Resolving constants in prepended modules failed, this has now been
  fixed (#1391).
* Send and `Symbol#to_proc` now take account of refinements at their call
  sites (#1391).
* Better warning when the timezone cannot be found on WSL (#1393).
* Allow special encoding names in `String#force_encoding` and raise an exception
  on bad encoding names (#1397).
* Fix `Socket.getifaddrs` which would wrongly return an empty array (#1375).
* `Binding` now remembers the file and line at which it was created for `#eval`.
  This is notably used by `pry`'s `binding.pry`.
* Resolve symlinks in `GEM_HOME` and `GEM_PATH` to avoid related problems (#1383).
* Refactor and fix `#autoload` so other threads see the constant defined while
  the autoload is in progress (#1332).
* Strings backed by `NativeRope`s now make a copy of the rope when `dup`ed.
* `String#unpack` now taints return strings if the format was tainted, and
  now does not taint the return array if the format was tainted.
* Lots of fixes to `Array#pack` and `String#unpack` tainting, and a better
  implementation of `P` and `p`.
* Array literals could evaluate an element twice under some
  circumstances. This has now been fixed.

Performance:

* Optimize required and optional keyword arguments.
* `rb_enc_to_index` is now faster by eliminating an expensive look-up.

Changes:

* `-Xlog=` now needs log level names to be upper case.
* `-Dtruffleruby.log` and `TRUFFLERUBY_LOG` have been removed - use
  `-Dpolyglot.log.ruby.level`.
* The log format, handlers, etc are now managed by the Truffle logging system.
* The custom log levels `PERFORMANCE` and `PATCH` have been removed.

# 1.0 RC 4, 18 July 2018

*TruffleRuby was not updated in RC 4*

# 1.0 RC 3, 2 July 2018

New features:

* `is_a?` can be called on foreign objects.

Bug fixes:

* It is no longer needed to have `ruby` in `$PATH` to run the post-install hook.
* `Qnil`/`Qtrue`/`Qfalse`/`Qundef` can now be used as initial value for global
  variables in C extensions.
* Fixed error message when the runtime libssl has no SSLv2 support (on Ubuntu
  16.04 for instance).
* `RbConfig::CONFIG['extra_bindirs']` is now a String as other RbConfig values.
* `SIGPIPE` is correctly caught on SubstrateVM, and the corresponding write()
  raises `Errno::EPIPE` when the read end of a pipe or socket is closed.
* Use the magic encoding comment for determining the source encoding when using
  eval().
* Fixed a couple bugs where the encoding was not preserved correctly.

Performance:

* Faster stat()-related calls, by returning the relevant field directly and
  avoiding extra allocations.
* `rb_str_new()`/`rb_str_new_cstr()` are much faster by avoiding extra copying
  and allocations.
* `String#{sub,sub!}` are faster in the common case of an empty replacement
  string.
* Eliminated many unnecessary memory copy operations when reading from `IO` with
  a delimiter (e.g., `IO#each`), leading to overall improved `IO` reading for
  common use cases such as iterating through lines in a `File`.
* Use the byte[] of the given Ruby String when calling eval() directly for
  parsing.

# 1.0 RC 2, 6 June 2018

New features:

* We are now compatible with Ruby 2.4.4.
* `object.class` on a Java `Class` object will give you an object on which you
  can call instance methods, rather than static methods which is what you get by
  default.
* The log level can now also be set with `-Dtruffleruby.log=info` or
  `TRUFFLERUBY_LOG=info`.
* `-Xbacktraces.raise` will print Ruby backtraces whenever an exception is
  raised.
* `Java.import name` imports Java classes as top-level constants.
* Coercion of foreign numbers to Ruby numbers now works.
* `to_s` works on all foreign objects and calls the Java `toString`.
* `to_str` will try to `UNBOX` and then re-try `to_str`, in order to provoke
  the unboxing of foreign strings.

Changes:

* The version string now mentions if you're running GraalVM Community Edition
  (`GraalVM CE`) or GraalVM Enterprise Edition (`GraalVM EE`).
* The inline JavaScript functionality `-Xinline_js` has been removed.
* Line numbers `< 0`, in the various eval methods, are now warned about, because
  we don't support these at all. Line numbers `> 1` are warned about (at the
  fine level) but the are shimmed by adding blank lines in front to get to the
  correct offset. Line numbers starting at `0` are also warned about at the fine
  level and set to `1` instead.
* The `erb` standard library has been patched to stop using a -1 line number.
* `-Xbacktraces.interleave_java` now includes all the trailing Java frames.
* Objects with a `[]` method, except for `Hash`, now do not return anything
  for `KEYS`, to avoid the impression that you could `READ` them. `KEYINFO`
  also returns nothing for these objects, except for `Array` where it returns
  information on indices.
* `String` now returns `false` for `HAS_KEYS`.
* The supported additional functionality module has been renamed from `Truffle`
  to `TruffleRuby`. Anything not documented in
  `doc/user/truffleruby-additions.md` should not be used.
* Imprecise wrong gem directory detection was replaced. TruffleRuby newly marks
  its gem directories with a marker file, and warns if you try to use
  TruffleRuby with a gem directory which is lacking the marker.

Bug fixes:

* TruffleRuby on SubstrateVM now correctly determines the system timezone.
* `Kernel#require_relative` now coerces the feature argument to a path and
  canonicalizes it before requiring, and it now uses the current directory as
  the directory for a synthetic file name from `#instance_eval`.

# 1.0 RC 1, 17 April 2018

New features:

* The Ruby version has been updated to version 2.3.7.

Security:

* CVE-2018-6914, CVE-2018-8779, CVE-2018-8780, CVE-2018-8777, CVE-2017-17742
  and CVE-2018-8778 have been mitigated.

Changes:

* `RubyTruffleError` has been removed and uses replaced with standard
  exceptions.
* C++ libraries like `libc++` are now not needed if you don't run C++
  extensions. `libc++abi` is now never needed. Documentation updated to make it
  more clear what the minimum requirements for pure Ruby, C extensions, and C++
  extensions separately.
* C extensions are now built by default - `TRUFFLERUBY_CEXT_ENABLED` is assumed
  `true` unless set to `false`.
* The `KEYS` interop message now returns an array of Java strings, rather than
  Ruby strings. `KEYS` on an array no longer returns indices.
* `HAS_SIZE` now only returns `true` for `Array`.
* A method call on a foreign object that looks like an operator (the method name
  does not begin with a letter) will call `IS_BOXED` on the object and based on
  that will possibly `UNBOX` and convert to Ruby.
* Now using the native version of Psych.
* The supported version of LLVM on Oracle Linux has been dropped to 3.8.
* The supported version of Fedora has been dropped to 25, and the supported
  version of LLVM to 3.8, due to LLVM incompatibilities. The instructions for
  installing `libssl` have changed to match.

# 0.33, April 2018

New features:

* The Ruby version has been updated to version 2.3.6.
* Context pre-initialization with TruffleRuby `--native`, which significantly
  improves startup time and loads the `did_you_mean` gem ahead of time.
* The default VM is changed to SubstrateVM, where the startup is significantly
  better. Use `--jvm` option for full JVM VM.
* The `Truffle::Interop` module has been replaced with a new `Polyglot` module
  which is designed to use more idiomatic Ruby syntax rather than explicit
  methods. A [new document](doc/user/polyglot.md) describes polyglot programming
  at a higher level.
* The `REMOVABLE`, `MODIFIABLE` and `INSERTABLE` Truffle interop key info flags
  have been implemented.
* `equal?` on foreign objects will check if the underlying objects are equal
  if both are Java interop objects.
* `delete` on foreign objects will send `REMOVE`, `size` will send `GET_SIZE`,
  and `keys` will send `KEYS`. `respond_to?(:size)` will send `HAS_SIZE`,
  `respond_to?(:keys)` will send `HAS_KEYS`.
* Added a new Java-interop API similar to the one in the Nashorn JavaScript
  implementation, as also implemented by Graal.js. The `Java.type` method
  returns a Java class object on which you can use normal interop methods. Needs
  the `--jvm` flag to be used.
* Supported and tested versions of LLVM for different platforms have been more
  precisely [documented](doc/user/installing-llvm.md).

Changes:

* Interop semantics of `INVOKE`, `READ`, `WRITE`, `KEYS` and `KEY_INFO` have
  changed significantly, so that `INVOKE` maps to Ruby method calls, `READ`
  calls `[]` or returns (bound) `Method` objects, and `WRITE` calls `[]=`.

Performance:

* `Dir.glob` is much faster and more memory efficient in cases that can reduce
  to direct filename lookups.
* `SecureRandom` now defers loading OpenSSL until it's needed, reducing time to
  load `SecureRandom`.
* `Array#dup` and `Array#shift` have been made constant-time operations by
  sharing the array storage and keeping a starting index.

Bug fixes:

* Interop key-info works with non-string-like names.

Internal changes:

* Changes to the lexer and translator to reduce regular expression calls.
* Some JRuby sources have been updated to 9.1.13.0.

# 0.32, March 2018

New features:

* A new embedded configuration is used when TruffleRuby is used from another
  language or application. This disables features like signals which may
  conflict with the embedding application, and threads which may conflict with
  other languages, and enables features such as the use of polyglot IO streams.

Performance:

* Conversion of ASCII-only Ruby strings to Java strings is now faster.
* Several operations on multi-byte character strings are now faster.
* Native I/O reads are ~22% faster.

Bug fixes:

* The launcher accepts `--native` and similar options in  the `TRUFFLERUBYOPT`
environment variable.

Internal changes:

* The launcher is now part of the TruffleRuby repository, rather than part of
the GraalVM repository.
* `ArrayBuilderNode` now uses `ArrayStrategies` and `ArrayMirrors` to remove
direct knowledge of array storage.
* `RStringPtr` and `RStringPtrEnd` now report as pointers for interop purposes,
fixing several issues with `char *` usage in C extensions.<|MERGE_RESOLUTION|>--- conflicted
+++ resolved
@@ -30,12 +30,9 @@
 Performance:
 
 * Sped up accesses to native memory through FFI::Pointer.
-<<<<<<< HEAD
 * All core files now make use of frozen `String` literals, reducing the number
   of `String` allocations for core methods.
-=======
 * New -Xclone.disable option to disable all manual cloning.
->>>>>>> bf76ff9d
 
 # 1.0 RC 10
 
