--- conflicted
+++ resolved
@@ -2,11 +2,8 @@
 
 Compatibility:
 
-<<<<<<< HEAD
 * Implement `UnboundMethod#bind_call`.
-=======
 * Implemented `ObjectSpace::WeakMap` (#1385, #1958).
->>>>>>> 19fbd5e0
 
 # 20.1.0
 
