# 20.0.0

New features:

* Enable and document `--coverage` option (#1840, @chrisseaton).

Bug fixes:

* Fix `Tempfile#{size,length}` when the IO is not flushed (#1765, @rafaelfranca).
* Dump and load instance variables in subclasses of `Exception` (#1766, @rafaelfranca).
* Fix `Date._iso8601` and `Date._rfc3339` when the string is an invalid date (#1773, @rafaelfranca).
* Fail earlier for bad handle unwrapping (#1777, @chrisseaton).
* Match out of range ArgumentError message with MRI (#1774, @rafaelfranca)
* Raise Encoding::CompatibilityError with incompatible encodings on regexp (#1775, @rafaelfranca).
* Fixed interactions between attributes and instance variables in structs (#1776, @chrisseaton).
* Coercion fixes for `TCPServer.new` (#1780, @XrXr)
* Fix `Float#<=>` not calling `coerce` when `other` argument responds to it (#1783, @XrXr).
* Do not warn / crash when requiring a file that sets and trigger autoload on itself (#1779, @XrXr).
* Strip trailing whitespaces when BigDecimal gets a string (#1796, @XrXr).
* Default `close_others` in `Process.exec` to false like Ruby 2.6 (#1798, @XrXr).
* Don't clone methods when setting method to the same visibility (#1794, @XrXr).
* BigDecimal() deal with large rationals precisely (#1797, @XrXr).
* Make it possible to call `instance_exec` with `rb_block_call` (#1802, @XrXr).
* Struct.new: check for duplicate members (#1803, @XrXr).
* `Process::Status#to_i` return raw `waitpid(2)` status (#1800, @XrXr).
* Process#exec: set close-on-exec to false for fd redirection (#1805, @XrXr, @rafaelfranca).
* Building C extensions should now work with frozen string literals (#1786).
* Keep the Truffle working directory in sync with the native working directory.
* Rename `to_native` to `polyglot_to_native` to match `polyglot_pointer?` and `polyglot_address` methods. 
* Fixed missing partial evaluation boundary in `Array#{sort,sort!}` (#1727).
* Fixed the class of `self` and the wrapping `Module` for `Kernel#load(path, wrap=true)` (#1739).
* Fixed missing polyglot type declaration for `RSTRING_PTR` to help with native/managed interop.
* Fixed `Module#to_s` and `Module#inspect` to not return an extra `#<Class:` for singleton classes.
* Arrays backed by native storage now allocate the correct amount of memory (#1828).
* Fixed issue in `ConditionVariable#wait` that could lose a `ConditionVariable#signal`.
* Do not leak TruffleRuby specific method Array#swap (#1816)
* Fixed `#inspect` on broken UTF-8 sequences (#1842, @chrisseaton).
* `Truffle::Interop.keys` should report methods of String and Symbol (#1817)
* `Kernel#sprintf` encoding validity has been fixed (#1852, @XrXr).
* Fixed File.fnmatch causes ArrayIndexOutOfBoundsException (#1845).
* Make `String#concat` work with no or multiple arguments (#1519).
<<<<<<< HEAD
* Make `Array#concat` work with no or multiple arguments (#1519).
* Fixed BigDecimal coerce initial argument using `to_str` (#1826).
* Fixed `NameError`, `NoMethodError`, and `SystemCallError` dup with internal field data.
* Make `Enumerable#chunk` work without a block (#1518).
* Fixed issue with `SystemCallError.new` setting a backtrace.
* Fixed `BigDecimal#to_s` formatting issue (#1711).
* Run `END` keyword block only once at exit.
=======
* Implement Numeric#clone method to return self.
>>>>>>> 502e9427

Compatibility:

* Implemented `String#start_with?(Regexp)` (#1771, @zhublik).
* Various improvements to `SignalException` and signal handling (#1790, @XrXr).
* Implemented `rb_utf8_str_new`, `rb_utf8_str_new_cstr`, `rb_utf8_str_new_static` (#1788, @chrisseaton).
* Implemented the `unit` argument of `Time.at` (#1791, @XrXr).
* Implemented `keyword_init: true` for `Struct.new` (#1789, @XrXr).
* Implemented `MatchData#dup` (#1792, @XrXr).
* Implemented a native storage strategy for arrays to allow better C extension compatibility.
* Implemented `rb_check_symbol_cstr` (#1814).
* Implemented `rb_hash_start` (#1841, @XrXr).
* JCodings has been updated from 1.0.42 to 1.0.45.
* Joni has been updated from 2.1.25 to 2.1.30.
* Implemented `Method#<<` and `Method#>>` (#1821).
* The `.bundle` file extension is now used for C extensions on macOS (#1819, #1837).
* Implemented `Comparable#clamp` (#1517).
* Implemented `rb_gc_register_mark_object` and `rb_enc_str_asciionly_p` (#1856, @chrisseaton).
* Implemented `rb_io_set_nonblock` (#1741).

Performance:

* Use a smaller limit for identity-based inline caches to improve warmup by avoiding too many deoptimizations.
* Long array strategies now correctly declare that they accept Integers, reducing deoptimisations and proomotions to Object arrays.
* Enable inline caching of symbol conversion for `rb_iv_get` and `rb_iv_set`.
* `rb_type` information is now cached on classes as a hidden variable to improve performance.
* Change to using thread local buffers for socket calls to reduce allocations.
* Refactor `IO.select` to reduce copying and optimisation boundaries.
* Refactor various `String` and `Rope` nodes to avoid Truffle performance warnings.

# 19.3.0

New features:

* Compilation of C extensions is now done with an internal LLVM toolchain producing both native code and bitcode. This means more C extensions should compile out of the box and this should resolve most linker-related issues.
* It is no longer necessary to install LLVM for installing C extensions on TruffleRuby.
* It is no longer necessary to install libc++ and libc++abi for installing C++ extensions on TruffleRuby.
* On macOS, it is no longer necessary to install the system headers package (#1417).
* License updated to EPL 2.0/GPL 2.0/LGPL 2.1 like recent JRuby.

Bug fixes:

* `rb_undef_method` now works for private methods (#1731, @cky).
* Fixed several issues when requiring C extensions concurrently (#1565).
* `self.method ||= value` with a private method now works correctly (#1673).
* Fixed `RegexpError: invalid multibyte escape` for binary regexps with a non-binary String (#1433).
* Arrays now report their methods to other languages for interopability (#1768).
* Installing `sassc` now works due to using the LLVM toolchain (#1753).
* Renamed `Truffle::Interop.respond_to?` to avoid conflict with Ruby's `respond_to?` (#1491).
* Warn only if `$VERBOSE` is `true` when a magic comment is ignored (#1757, @nirvdrum).
* Make C extensions use the same libssl as the one used for the openssl C extension (#1770).

Compatibility:

* `GC.stat` can now take an optional argument (#1716, @kirs).
* `Kernel#load` with `wrap` has been implemented (#1739).
* Implemented `Kernel#spawn` with `:chdir` (#1492).
* Implemented `rb_str_drop_bytes`, notably used by OpenSSL (#1740, @cky).
* Include executables of default gems, needed for `rails new` in Rails 6.
* Use compilation flags similar to MRI for C extension compilation.
* Warn for `gem update --system` as it is not fully supported yet and is often not needed.
* Pass `-undefined dynamic_lookup` to the linker on macOS like MRI.

Performance:

* Core methods are no longer always cloned, which reduces memory footprint and should improve warmup.
* Inline cache calls to `rb_intern()` with a constant name in C extensions.
* Improve allocation speed of native handles for C extensions.
* Improve the performance of `NIL_P` and `INT2FIX` in C extensions.
* Various fixes to improve Rack performance.
* Optimize `String#gsub(String)` by not creating a `Regexp` and using `String#index` instead.
* Fixed "FrameWithoutBoxing should not be materialized" compilation issue in `TryNode`.

# 19.2.0, August 2019

New features:

* `Fiddle` has been implemented.

Bug fixes:

* Set `RbConfig::CONFIG['ruby_version']` to the same value as the TruffleRuby version. This fixes reusing C extensions between different versions of TruffleRuby with Bundler (#1715).
* Fixed `Symbol#match` returning `MatchData` (#1706, @zhublik).
* Allow `Time#strftime` to be called with binary format strings.
* Do not modify the argument passed to `IO#write` when the encoding does not match (#1714).
* Use the class where the method was defined to check if an `UnboundMethod` can be used for `#define_method` (#1710).
* Fixed setting `$~` for `Enumerable` and `Enumerator::Lazy`'s `#grep` and `#grep_v`.
* Improved errors when interacting with single-threaded languages (#1709).

Compatibility:

* Added `Kernel#then` (#1703, @zhublik).
* `FFI::Struct#[]=` is now supported for inline character arrays.
* `blocking: true` is now supported for `FFI::Library#attach_function`.
* Implemented `Proc#>>` and `#<<` (#1688).
* `Thread.report_on_exception` is now `true` by default like MRI 2.5+.
* `BigDecimal` compatibility has been generally improved in several ways.

Changes:

* An interop read message sent to a `Proc` will no longer call the `Proc`.

Performance:

* Several `String` methods have been made faster by the usage of vector instructions
  when searching for a single-byte character in a String.
* Methods needing the caller frame are now better optimized.

# 19.1.0, June 2019

*Ruby is an experimental language in the GraalVM 19.1.0 release*

Bug fixes:

* Sharing for thread-safety of objects is now triggered later as intended, e.g., when a second `Thread` is started.
* Fixed `Array#to_h` so it doesn't set a default value (#1698).
* Removed extra `public` methods on `IO` (#1702).
* Fixed `Process.kill(signal, Process.pid)` when the signal is trapped as `:IGNORE` (#1702).
* Fixed `Addrinfo.new(String)` to reliably find the address family (#1702).
* Fixed argument checks in `BasicSocket#setsockopt` (#1460).
* Fixed `ObjectSpace.trace_object_allocations` (#1456).
* Fixed `BigDecimal#{clone,dup}` so it now just returns the receiver, per Ruby 2.5+ semantics (#1680).
* Fixed creating `BigDecimal` instances from non-finite `Float` values (#1685).
* Fixed `BigDecimal#inspect` output for non-finite values (e.g, NaN or -Infinity) (#1683).
* Fixed `BigDecimal#hash` to return the same value for two `BigDecimal` objects that are equal (#1656).
* Added missing `BigDecimal` constant definitions (#1684).
* Implemented `rb_eval_string_protect`.
* Fixed `rb_get_kwargs` to correctly handle optional and rest arguments.
* Calling `Kernel#raise` with a raised exception will no longer set the cause of the exception to itself (#1682).
* Return a `FFI::Function` correctly for functions returning a callback.
* Convert to intuitive Ruby exceptions when INVOKE fails (#1690).
* Implemented `FFI::Pointer#clear` (#1687).
* Procs will now yield to the block in their declaration context even when called with a block argument (#1657).
* Fixed problems with calling POSIX methods if `Symbol#[]` is redefined (#1665).
* Fixed sharing of `Array` and `Hash` elements for thread-safety of objects (#1601).
* Fixed concurrent modifications of `Gem::Specification::LOAD_CACHE` (#1601).
* Fix `TCPServer#accept` to set `#do_not_reverse_lookup` correctly on the created `TCPSocket`.

Compatibility:

* Exceptions from `coerce` are no longer rescued, like MRI.
* Implemented `Integer#{allbits?,anybits?,nobits?}`.
* `Integer#{ceil,floor,truncate}` now accept a precision and `Integer#round` accepts a rounding mode.
* Added missing `Enumerable#filter` and `Enumerator::Lazy#filter` aliases to the respective `select` method (#1610).
* Implemented more `Ripper` methods as no-ops (#1694, @Mogztter).
* Implemented `rb_enc_sprintf` (#1702).
* Implemented `ENV#{filter,filter!}` aliases for `select` and `select!`.
* Non-blocking `StringIO` and `Socket` APIs now support `exception: false` like MRI (#1702).
* Increased compatibility of `BigDecimal`.
* `String#-@` now performs string deduplication (#1608).
* `Hash#merge` now preserves the key order from the original hash for merged values (#1650).
* Coerce values given to `FFI::Pointer` methods.
* `FrozenError` is now defined and is used for `can't modify frozen` object exceptions.
* `StringIO` is now available by default like in MRI, because it is required by RubyGems.

Changes:

* Interactive sources (like the GraalVM polyglot shell) now all share the same binding (#1695).
* Hash code calculation has been improved to reduce hash collisions for `Hash` and other cases.

Performance:

* `eval(code, binding)` for a fixed `code` containing blocks is now much faster. This improves the performance of rendering `ERB` templates containing loops.
* `rb_str_cat` is faster due to the C string now being concatenated without first being converted to a Ruby string or having its encoding checked. As a side effect the behaviour of `rb_str_cat` should now more closely match that of MRI.

# 19.0.0, May 2019

*Ruby is an experimental language in the GraalVM 19.0.0 release*

Bug fixes:

* The debugger now sees global variables as the global scope.
* Temporary variables are no longer visible in the debugger.
* Setting breakpoints on some lines has been fixed.
* The OpenSSL C extension is now always recompiled, fixing various bugs when using the extension (e.g., when using Bundler in TravisCI) (#1676, #1627, #1632).
* Initialize `$0` when not run from the 'ruby' launcher, which is needed to `require` gems (#1653).

Compatibility:

* `do...end` blocks can now have `rescue/else/ensure` clauses like MRI (#1618).

Changes:

* `TruffleRuby.sulong?` has been replaced by `TruffleRuby.cexts?`, and `TruffleRuby.graal?` has been replaced by `TruffleRuby.jit?`. The old methods will continue to work for now, but will produce warnings, and will be removed at a future release.

# 1.0 RC 16, 19 April 2019

Bug fixes:

* Fixed `Hash#merge` with no arguments to return a new copy of the receiver (#1645).
* Fixed yield with a splat and keyword arguments (#1613).
* Fixed `rb_scan_args` to correctly handle kwargs in combination with optional args.
* Many fixes for `FFI::Pointer` to be more compatible with the `ffi` gem.

New features:

* Rounding modes have been implemented or improved for `Float`, `Rational`, `BigDecimal` (#1509).
* Support Homebrew installed in other prefixes than `/usr/local` (#1583).
* Added a pure-Ruby implementation of FFI which passes almost all Ruby FFI specs (#1529, #1524).

Changes:

* Support for the Darkfish theme for RDoc generation has been removed.

Compatibility:

* The `KeyError` raised from `ENV#fetch` and `Hash#fetch` now matches MRI's message formatting (#1633).
* Add the missing `key` and `receiver` values to `KeyError` raised from `ENV#fetch`.
* `String#unicode_normalize` has been moved to the core library like in MRI.
* `StringScanner` will now match a regexp beginning with `^` even when not scanning from the start of the string.
* `Module#define_method` is now public like in MRI.
* `Kernel#warn` now supports the `uplevel:` keyword argument.

# 1.0 RC 15, 5 April 2019

Bug fixes:

* Improved compatibility with MRI's `Float#to_s` formatting (#1626).
* Fixed `String#inspect` when the string uses a non-UTF-8 ASCII-compatible encoding and has non-ASCII characters.
* Fixed `puts` for strings with non-ASCII-compatible encodings.
* `rb_protect` now returns `Qnil` when an error occurs.
* Fixed a race condition when using the interpolate-once (`/o`) modifier in regular expressions.
* Calling `StringIO#close` multiple times no longer raises an exception (#1640).
* Fixed a bug in include file resolution when compiling C extensions.

New features:

* `Process.clock_getres` has been implemented.

Changes:

* `debug`, `profile`, `profiler`, which were already marked as unsupported, have been removed.
* Our experimental JRuby-compatible Java interop has been removed - use `Polyglot` and `Java` instead.
* The Trufle handle patches applied to `psych` C extension have now been removed.
* The `rb_tr_handle_*` functions have been removed as they are no longer used in any C extension patches.
* Underscores and dots in options have become hyphens, so `--exceptions.print_uncaught_java` is now `--exceptions-print-uncaught-java`, for example.
* The `rb_tr_handle_*` functions have been removed as they are no longer used in any C extension patches.

Bug fixes:

* `autoload :C, "path"; require "path"` now correctly triggers the autoload.
* Fixed `UDPSocket#bind` to specify family and socktype when resolving address.
* The `shell` standard library can now be `require`-d.
* Fixed a bug where `for` could result in a `NullPointerException` when trying to assign the iteration variable.
* Existing global variables can now become aliases of other global variables (#1590).

Compatibility:

* ERB now uses StringScanner and not the fallback, like on MRI. As a result `strscan` is required by `require 'erb'` (#1615).
* Yield different number of arguments for `Hash#each` and `Hash#each_pair` based on the block arity like MRI (#1629).
* Add support for the `base` keyword argument to `Dir.{[], glob}`.

# 1.0 RC 14, 18 March 2019

Updated to Ruby 2.6.2.

Bug fixes:

* Implement `rb_io_wait_writable` (#1586).
* Fixed error when using arrows keys first within `irb` or `pry` (#1478, #1486).
* Coerce the right hand side for all `BigDecimal` operations (#1598).
* Combining multiple `**` arguments containing duplicate keys produced an incorrect hash. This has now been fixed (#1469).
* `IO#read_nonblock` now returns the passed buffer object, if one is supplied.
* Worked out autoloading issue (#1614).

New features:

* Implemented `String#delete_prefix`, `#delete_suffix`, and related methods.
* Implemented `Dir.children` and `Dir#children`.
* Implemented `Integer#sqrt`.

Changes:

* `-Xoptions` has been removed - use `--help:languages` instead.
* `-Xlog=` has been removed - use `--log.level=` instead.
* `-J` has been removed - use `--vm.` instead.
* `-J-cp lib.jar` and so on have removed - use `--vm.cp=lib.jar` or `--vm.classpath=lib.jar` instead.
* `--jvm.` and `--native.` have been deprecated, use `--vm.` instead to pass VM options.
* `-Xoption=value` has been removed - use `--option=value` instead.
* The `-X` option now works as in MRI.
* `--help:debug` is now `--help:internal`.
* `ripper` is still not implemented, but the module now exists and has some methods that are implemented as no-ops.

# 1.0 RC 13, 5 March 2019

Note that as TruffleRuby RC 13 is built on Ruby 2.4.4 it is still vulnerable to CVE-2018-16395. This will be fixed in the next release.

New features:

* Host interop with Java now works on SubstrateVM too.

Bug fixes:

* Fixed `Enumerator::Lazy` which wrongly rescued `StandardError` (#1557).
* Fixed several problems with `Numeric#step` related to default arguments, infinite sequences, and bad argument types (#1520).
* Fixed incorrect raising of `ArgumentError` with `Range#step` when at least one component of the `Range` is `Float::INFINITY` (#1503).
* Fixed the wrong encoding being associated with certain forms of heredoc strings (#1563).
* Call `#coerce` on right hand operator if `BigDecimal` is the left hand operator (#1533, @Quintasan).
* Fixed return type of division of `Integer.MIN_VALUE` and `Long.MIN_VALUE` by -1 (#1581).
* `Exception#cause` is now correctly set for internal exceptions (#1560).
* `rb_num2ull` is now implemented as well as being declared in the `ruby.h` header (#1573).
* `rb_sym_to_s` is now implemented (#1575).
* `R_TYPE_P` now returns the type number for a wider set of Ruby objects (#1574).
* `rb_fix2str` has now been implemented.
* `rb_protect` will now work even if `NilClass#==` has been redefined.
* `BigDecimal` has been moved out of the `Truffle` module to match MRI.
* `StringIO#puts` now correctly handles `to_s` methods which do not return strings (#1577).
* `Array#each` now behaves like MRI when the array is modified (#1580).
* Clarified that `$SAFE` can never be set to a non-zero value.
* Fix compatibility with RubyGems 3 (#1558).
* `Kernel#respond_to?` now returns false if a method is protected and the `include_all` argument is false (#1568).

Changes:

* `TRUFFLERUBY_CEXT_ENABLED` is no longer supported and C extensions are now always built, regardless of the value of this environment variable.
* Getting a substring of a string created by a C extension now uses less memory as only the requested portion will be copied to a managed string.
* `-Xoptions` has been deprecated and will be removed - use `--help:languages` instead.
* `-Xlog=` has been deprecated and will be removed - use `--log.level=` instead.
* `-J` has been deprecated and will be removed - use `--jvm.` instead.
* `-J-cp lib.jar` and so on have been deprecated and will be removed - use `--jvm.cp=lib.jar` or `--jvm.classpath=lib.jar` instead.
* `-J-cmd`, `--jvm.cmd`, `JAVA_HOME`, `JAVACMD`, and `JAVA_OPTS` do not work in any released configuration of TruffleRuby, so have been removed.
* `-Xoption=value` has been deprecated and will be removed - use `--option=value` instead.
* `TracePoint` now raises an `ArgumentError` for unsupported events.
* `TracePoint.trace` and `TracePoint#inspect` have been implemented.

Compatibility:

* Improved the exception when an `-S` file isn't found.
* Removed the message from exceptions raised by bare `raise` to better match MRI (#1487).
* `TracePoint` now handles the `:class` event.

Performance:

* Sped up `String` handling in native extensions, quite substantially in some cases, by reducing conversions between native and managed strings and allowing for mutable metadata in native strings.

# 1.0 RC 12, 4 February 2019

Bug fixes:

* Fixed a bug with `String#lines` and similar methods with multibyte characters (#1543).
* Fixed an issue with `String#{encode,encode!}` double-processing strings using XML conversion options and a new destination encoding (#1545).
* Fixed a bug where a raised cloned exception would be caught as the original exception (#1542).
* Fixed a bug with `StringScanner` and patterns starting with `^` (#1544).
* Fixed `Enumerable::Lazy#uniq` with infinite streams (#1516).

Compatibility:

* Change to a new system for handling Ruby objects in C extensions which greatly increases compatibility with MRI.
* Implemented `BigDecimal#to_r` (#1521).
* `Symbol#to_proc` now returns `-1` like on MRI (#1462).

# 1.0 RC 11, 15 January 2019

New features:

* macOS clocks `CLOCK_MONOTONIC_RAW`, `_MONOTONIC_RAW_APPROX`, `_UPTIME_RAW`, `_UPTIME_RAW_APPROX`, and `_PROCESS_CPUTIME_ID` have been implemented (#1480).
* TruffleRuby now automatically detects native access and threading permissions from the `Context` API, and can run code with no permissions given (`Context.create()`).

Bug fixes:

* FFI::Pointer now does the correct range checks for signed and unsigned values.
* Allow signal `0` to be used with `Process.kill` (#1474).
* `IO#dup` now properly sets the new `IO` instance to be close-on-exec.
* `IO#reopen` now properly resets the receiver to be close-on-exec.
* `StringIO#set_encoding` no longer raises an exception if the underlying `String` is frozen (#1473).
* Fix handling of `Symbol` encodings in `Marshal#dump` and `Marshal#load` (#1530).

Compatibility:

* Implemented `Dir.each_child`.
* Adding missing support for the `close_others` option to `exec` and `spawn`.
* Implemented the missing `MatchData#named_captures` method (#1512).

Changes:

* `Process::CLOCK_` constants have been given the same value as in standard Ruby.

Performance:

* Sped up accesses to native memory through FFI::Pointer.
* All core files now make use of frozen `String` literals, reducing the number of `String` allocations for core methods.
* New -Xclone.disable option to disable all manual cloning.

# 1.0 RC 10, 5 December 2018

New features:

* The `nkf` and `kconv` standard libraries were added (#1439).
* `Mutex` and `ConditionVariable` have a new fast path for acquiring locks that are unlocked.
* `Queue` and `SizedQueue`, `#close` and `#closed?`, have been implemented.
* `Kernel#clone(freeze)` has been implemented (#1454).
* `Warning.warn` has been implemented (#1470).
* `Thread.report_on_exception` has been implemented (#1476).
* The emulation symbols for `Process.clock_gettime` have been implemented.

Bug fixes:

* Added `rb_eEncodingError` for C extensions (#1437).
* Fixed race condition when creating threads (#1445).
* Handle `exception: false` for IO#write_nonblock (#1457, @ioquatix).
* Fixed `Socket#connect_nonblock` for the `EISCONN` case (#1465, @ioquatix).
* `File.expand_path` now raises an exception for a non-absolute user-home.
* `ArgumentError` messages now better match MRI (#1467).
* Added support for `:float_millisecond`, `:millisecond`, and `:second` time units to `Process.clock_gettime` (#1468).
* Fixed backtrace of re-raised exceptions (#1459).
* Updated an exception message in Psych related to loading a non-existing class so that it now matches MRI.
* Fixed a JRuby-style Java interop compatibility issue seen in `test-unit`.
* Fixed problem with calling `warn` if `$stderr` has been reassigned.
* Fixed definition of `RB_ENCODING_GET_INLINED` (#1440).

Changes:

* Timezone messages are now logged at `CONFIG` level, use `-Xlog=CONFIG` to debug if the timezone is incorrectly shown as `UTC`.

# 1.0 RC 9, 5 November 2018

Security:

* CVE-2018-16396, *tainted flags are not propagated in Array#pack and String#unpack with some directives* has been mitigated by adding additional taint operations.

New features:

* LLVM for Oracle Linux 7 can now be installed without building from source.

Bug fixes:

* Times can now be created with UTC offsets in `+/-HH:MM:SS` format.
* `Proc#to_s` now has `ASCII-8BIT` as its encoding instead of the incorrect `UTF-8`.
* `String#%` now has the correct encoding for `UTF-8` and `US-ASCII` format strings, instead of the incorrect `ASCII-8BIT`.
* Updated `BigDecimal#to_s` to use `e` instead of `E` for exponent notation.
* Fixed `BigDecimal#to_s` to allow `f` as a format flag to indicate conventional floating point notation. Previously only `F` was allowed.

Changes:

* The supported version of LLVM for Oracle Linux has been updated from 3.8 to 4.0.
* `mysql2` is now patched to avoid a bug in passing `NULL` to `rb_scan_args`, and now passes the majority of its test suite.
* The post-install script now automatically detects if recompiling the OpenSSL C extension is needed. The post-install script should always be run in TravisCI as well, see `doc/user/standalone-distribution.md`.
* Detect when the system libssl is incompatible more accurately and add instructions on how to recompile the extension.

# 1.0 RC 8, 19 October 2018

New features:

* `Java.synchronized(object) { }` and `TruffleRuby.synchronized(object) { }` methods have been added.
* Added a `TruffleRuby::AtomicReference` class.
* Ubuntu 18.04 LTS is now supported.
* macOS 10.14 (Mojave) is now supported.

Changes:

* Random seeds now use Java's `NativePRNGNonBlocking`.
* The supported version of Fedora is now 28, upgraded from 25.
* The FFI gem has been updated from 1.9.18 to 1.9.25.
* JCodings has been updated from 1.0.30 to 1.0.40.
* Joni has been updated from 2.1.16 to 2.1.25.

Performance:

* Performance of setting the last exception on a thread has now been improved.

# 1.0 RC 7, 3 October 2018

New features:

* Useful `inspect` strings have been added for more foreign objects.
* The C extension API now defines a preprocessor macro `TRUFFLERUBY`.
* Added the rbconfig/sizeof native extension for better MRI compatibility.
* Support for `pg` 1.1. The extension now compiles successfully, but may still have issues with some datatypes.

Bug fixes:

* `readline` can now be interrupted by the interrupt signal (Ctrl+C). This fixes Ctrl+C to work in IRB.
* Better compatibility with C extensions due to a new "managed struct" type.
* Fixed compilation warnings which produced confusing messages for end users (#1422).
* Improved compatibility with Truffle polyglot STDIO.
* Fixed version check preventing TruffleRuby from working with Bundler 2.0 and later (#1413).
* Fixed problem with `Kernel.public_send` not tracking its caller properly (#1425).
* `rb_thread_call_without_gvl()` no longer holds the C-extensions lock.
* Fixed `caller_locations` when called inside `method_added`.
* Fixed `mon_initialize` when called inside `initialize_copy` (#1428).
* `Mutex` correctly raises a `TypeError` when trying to serialize with `Marshal.dump`.

Performance:

* Reduced memory footprint for private/internal AST nodes.
* Increased the number of cases in which string equality checks will become compile-time constants.
* Major performance improvement for exceptional paths where the rescue body does not access the exception object (e.g., `x.size rescue 0`).

Changes:

* Many clean-ups to our internal patching mechanism used to make some native extensions run on TruffleRuby.
* Removed obsoleted patches for Bundler compatibility now that Bundler 1.16.5 has built-in support for TruffleRuby.
* Reimplemented exceptions and other APIs that can return a backtrace to use Truffle's lazy stacktraces API.

# 1.0 RC 6, 3 September 2018

New features:

* `Polyglot.export` can now be used with primitives, and will now convert strings to Java, and `.import` will convert them from Java.
* Implemented `--encoding`, `--external-encoding`, `--internal-encoding`.
* `rb_object_tainted` and similar C functions have been implemented.
* `rb_struct_define_under` has been implemented.
* `RbConfig::CONFIG['sysconfdir']` has been implemented.
* `Etc` has been implemented (#1403).
* The `-Xcexts=false` option disables C extensions.
* Instrumentation such as the CPUSampler reports methods in a clearer way like `Foo#bar`, `Gem::Specification.each_spec`, `block in Foo#bar` instead of just `bar`, `each_spec`, `block in bar` (which is what MRI displays in backtraces).
* TruffleRuby is now usable as a JSR 223 (`javax.script`) language.
* A migration guide from JRuby (`doc/user/jruby-migration.md`) is now included.
* `kind_of?` works as an alias for `is_a?` on foreign objects.
* Boxed foreign strings unbox on `to_s`, `to_str`, and `inspect`.

Bug fixes:

* Fix false-positive circular warning during autoload.
* Fix Truffle::AtomicReference for `concurrent-ruby`.
* Correctly look up `llvm-link` along `clang` and `opt` so it is no longer needed to add LLVM to `PATH` on macOS for Homebrew and MacPorts.
* Fix `alias` to work when in a refinement module (#1394).
* `Array#reject!` no longer truncates the array if the block raises an exception for an element.
* WeakRef now has the same inheritance and methods as MRI's version.
* Support `-Wl` linker argument for C extensions. Fixes compilation of`mysql2` and `pg`.
* Using `Module#const_get` with a scoped argument will now correctly autoload the constant if needed.
* Loaded files are read as raw bytes, rather than as a UTF-8 string and then converted back into bytes.
* Return 'DEFAULT' for `Signal.trap(:INT) {}`. Avoids a backtrace when quitting a Sinatra server with Ctrl+C.
* Support `Signal.trap('PIPE', 'SYSTEM_DEFAULT')`, used by the gem `rouge` (#1411).
* Fix arity checks and handling of arity `-2` for `rb_define_method()`.
* Setting `$SAFE` to a negative value now raises a `SecurityError`.
* The offset of `DATA` is now correct in the presence of heredocs.
* Fix double-loading of the `json` gem, which led to duplicate constant definition warnings.
* Fix definition of `RB_NIL_P` to be early enough. Fixes compilation of `msgpack`.
* Fix compilation of megamorphic interop calls.
* `Kernel#singleton_methods` now correctly ignores prepended modules of non-singleton classes. Fixes loading `sass` when `activesupport` is loaded.
* Object identity numbers should never be negative.

Performance:

* Optimize keyword rest arguments (`def foo(**kwrest)`).
* Optimize rejected (non-Symbol keys) keyword arguments.
* Source `SecureRandom.random_bytes` from `/dev/urandom` rather than OpenSSL.
* C extension bitcode is no longer encoded as Base64 to pass it to Sulong.
* Faster `String#==` using vectorization.

Changes:

* Clarified that all sources that come in from the Polyglot API `eval` method will be treated as UTF-8, and cannot be re-interpreted as another encoding using a magic comment.
* The `-Xembedded` option can now be set set on the launcher command line.
* The `-Xplatform.native=false` option can now load the core library, by enabling `-Xpolyglot.stdio`.
* `$SAFE` and `Thread#safe_level` now cannot be set to `1` - raising an error rather than warning as before. `-Xsafe` allows it to be set, but there are still no checks.
* Foreign objects are now printed as `#<Foreign:system-identity-hash-code>`, except for foreign arrays which are now printed as `#<Foreign [elements...]>`.
* Foreign objects `to_s` now calls `inspect` rather than Java's `toString`.
* The embedded configuration (`-Xembedded`) now warns about features which may not work well embedded, such as signals.
* The `-Xsync.stdio` option has been removed - use standard Ruby `STDOUT.sync = true` in your program instead.

# 1.0 RC 5, 3 August 2018

New features:

* It is no longer needed to add LLVM (`/usr/local/opt/llvm@4/bin`) to `PATH` on macOS.
* Improve error message when LLVM, `clang` or `opt` is missing.
* Automatically find LLVM and libssl with MacPorts on macOS (#1386).
* `--log.ruby.level=` can be used to set the log level from any launcher.
* Add documentation about installing with Ruby managers/installers and how to run TruffleRuby in CI such as TravisCI (#1062, #1070).
* `String#unpack1` has been implemented.

Bug fixes:

* Allow any name for constants with `rb_const_get()`/`rb_const_set()` (#1380).
* Fix `defined?` with an autoload constant to not raise but return `nil` if the autoload fails (#1377).
* Binary Ruby Strings can now only be converted to Java Strings if they only contain US-ASCII characters. Otherwise, they would produce garbled Java Strings (#1376).
* `#autoload` now correctly calls `main.require(path)` dynamically.
* Hide internal file from user-level backtraces (#1375).
* Show caller information in warnings from the core library (#1375).
* `#require` and `#require_relative` should keep symlinks in `$"` and `__FILE__` (#1383).
* Random seeds now always come directly from `/dev/urandom` for MRI compatibility.
* SIGINFO, SIGEMT and SIGPWR are now defined (#1382).
* Optional and operator assignment expressions now return the value assigned, not the value returned by an assignment method (#1391).
* `WeakRef.new` will now return the correct type of object, even if `WeakRef` is subclassed (#1391).
* Resolving constants in prepended modules failed, this has now been fixed (#1391).
* Send and `Symbol#to_proc` now take account of refinements at their call sites (#1391).
* Better warning when the timezone cannot be found on WSL (#1393).
* Allow special encoding names in `String#force_encoding` and raise an exception on bad encoding names (#1397).
* Fix `Socket.getifaddrs` which would wrongly return an empty array (#1375).
* `Binding` now remembers the file and line at which it was created for `#eval`. This is notably used by `pry`'s `binding.pry`.
* Resolve symlinks in `GEM_HOME` and `GEM_PATH` to avoid related problems (#1383).
* Refactor and fix `#autoload` so other threads see the constant defined while the autoload is in progress (#1332).
* Strings backed by `NativeRope`s now make a copy of the rope when `dup`ed.
* `String#unpack` now taints return strings if the format was tainted, and now does not taint the return array if the format was tainted.
* Lots of fixes to `Array#pack` and `String#unpack` tainting, and a better implementation of `P` and `p`.
* Array literals could evaluate an element twice under some circumstances. This has now been fixed.

Performance:

* Optimize required and optional keyword arguments.
* `rb_enc_to_index` is now faster by eliminating an expensive look-up.

Changes:

* `-Xlog=` now needs log level names to be upper case.
* `-Dtruffleruby.log` and `TRUFFLERUBY_LOG` have been removed - use `-Dpolyglot.log.ruby.level`.
* The log format, handlers, etc are now managed by the Truffle logging system.
* The custom log levels `PERFORMANCE` and `PATCH` have been removed.

# 1.0 RC 4, 18 July 2018

*TruffleRuby was not updated in RC 4*

# 1.0 RC 3, 2 July 2018

New features:

* `is_a?` can be called on foreign objects.

Bug fixes:

* It is no longer needed to have `ruby` in `$PATH` to run the post-install hook.
* `Qnil`/`Qtrue`/`Qfalse`/`Qundef` can now be used as initial value for global variables in C extensions.
* Fixed error message when the runtime libssl has no SSLv2 support (on Ubuntu 16.04 for instance).
* `RbConfig::CONFIG['extra_bindirs']` is now a String as other RbConfig values.
* `SIGPIPE` is correctly caught on SubstrateVM, and the corresponding write() raises `Errno::EPIPE` when the read end of a pipe or socket is closed.
* Use the magic encoding comment for determining the source encoding when using eval().
* Fixed a couple bugs where the encoding was not preserved correctly.

Performance:

* Faster stat()-related calls, by returning the relevant field directly and avoiding extra allocations.
* `rb_str_new()`/`rb_str_new_cstr()` are much faster by avoiding extra copying and allocations.
* `String#{sub,sub!}` are faster in the common case of an empty replacement string.
* Eliminated many unnecessary memory copy operations when reading from `IO` with a delimiter (e.g., `IO#each`), leading to overall improved `IO` reading for common use cases such as iterating through lines in a `File`.
* Use the byte[] of the given Ruby String when calling eval() directly for parsing.

# 1.0 RC 2, 6 June 2018

New features:

* We are now compatible with Ruby 2.4.4.
* `object.class` on a Java `Class` object will give you an object on which you can call instance methods, rather than static methods which is what you get by default.
* The log level can now also be set with `-Dtruffleruby.log=info` or `TRUFFLERUBY_LOG=info`.
* `-Xbacktraces.raise` will print Ruby backtraces whenever an exception is raised.
* `Java.import name` imports Java classes as top-level constants.
* Coercion of foreign numbers to Ruby numbers now works.
* `to_s` works on all foreign objects and calls the Java `toString`.
* `to_str` will try to `UNBOX` and then re-try `to_str`, in order to provoke the unboxing of foreign strings.

Changes:

* The version string now mentions if you're running GraalVM Community Edition (`GraalVM CE`) or GraalVM Enterprise Edition (`GraalVM EE`).
* The inline JavaScript functionality `-Xinline_js` has been removed.
* Line numbers `< 0`, in the various eval methods, are now warned about, because we don't support these at all. Line numbers `> 1` are warned about (at the fine level) but they are shimmed by adding blank lines in front to get to the correct offset. Line numbers starting at `0` are also warned about at the fine level and set to `1` instead.
* The `erb` standard library has been patched to stop using a -1 line number.
* `-Xbacktraces.interleave_java` now includes all the trailing Java frames.
* Objects with a `[]` method, except for `Hash`, now do not return anything for `KEYS`, to avoid the impression that you could `READ` them. `KEYINFO` also returns nothing for these objects, except for `Array` where it returns information on indices.
* `String` now returns `false` for `HAS_KEYS`.
* The supported additional functionality module has been renamed from `Truffle` to `TruffleRuby`. Anything not documented in `doc/user/truffleruby-additions.md` should not be used.
* Imprecise wrong gem directory detection was replaced. TruffleRuby newly marks its gem directories with a marker file, and warns if you try to use TruffleRuby with a gem directory which is lacking the marker.

Bug fixes:

* TruffleRuby on SubstrateVM now correctly determines the system timezone.
* `Kernel#require_relative` now coerces the feature argument to a path and canonicalizes it before requiring, and it now uses the current directory as the directory for a synthetic file name from `#instance_eval`.

# 1.0 RC 1, 17 April 2018

New features:

* The Ruby version has been updated to version 2.3.7.

Security:

* CVE-2018-6914, CVE-2018-8779, CVE-2018-8780, CVE-2018-8777, CVE-2017-17742 and CVE-2018-8778 have been mitigated.

Changes:

* `RubyTruffleError` has been removed and uses replaced with standard exceptions.
* C++ libraries like `libc++` are now not needed if you don't run C++ extensions. `libc++abi` is now never needed. Documentation updated to make it more clear what the minimum requirements for pure Ruby, C extensions, and C++ extensions separately.
* C extensions are now built by default - `TRUFFLERUBY_CEXT_ENABLED` is assumed `true` unless set to `false`.
* The `KEYS` interop message now returns an array of Java strings, rather than Ruby strings. `KEYS` on an array no longer returns indices.
* `HAS_SIZE` now only returns `true` for `Array`.
* A method call on a foreign object that looks like an operator (the method name does not begin with a letter) will call `IS_BOXED` on the object and based on that will possibly `UNBOX` and convert to Ruby.
* Now using the native version of Psych.
* The supported version of LLVM on Oracle Linux has been dropped to 3.8.
* The supported version of Fedora has been dropped to 25, and the supported version of LLVM to 3.8, due to LLVM incompatibilities. The instructions for installing `libssl` have changed to match.

# 0.33, April 2018

New features:

* The Ruby version has been updated to version 2.3.6.
* Context pre-initialization with TruffleRuby `--native`, which significantly improves startup time and loads the `did_you_mean` gem ahead of time.
* The default VM is changed to SubstrateVM, where the startup is significantly better. Use `--jvm` option for full JVM VM.
* The `Truffle::Interop` module has been replaced with a new `Polyglot` module which is designed to use more idiomatic Ruby syntax rather than explicit methods. A [new document](doc/user/polyglot.md) describes polyglot programming at a higher level.
* The `REMOVABLE`, `MODIFIABLE` and `INSERTABLE` Truffle interop key info flags have been implemented.
* `equal?` on foreign objects will check if the underlying objects are equal if both are Java interop objects.
* `delete` on foreign objects will send `REMOVE`, `size` will send `GET_SIZE`, and `keys` will send `KEYS`. `respond_to?(:size)` will send `HAS_SIZE`, `respond_to?(:keys)` will send `HAS_KEYS`.
* Added a new Java-interop API similar to the one in the Nashorn JavaScript implementation, as also implemented by Graal.js. The `Java.type` method returns a Java class object on which you can use normal interop methods. Needs the `--jvm` flag to be used.
* Supported and tested versions of LLVM for different platforms have been more precisely [documented](doc/user/installing-llvm.md).

Changes:

* Interop semantics of `INVOKE`, `READ`, `WRITE`, `KEYS` and `KEY_INFO` have changed significantly, so that `INVOKE` maps to Ruby method calls, `READ` calls `[]` or returns (bound) `Method` objects, and `WRITE` calls `[]=`.

Performance:

* `Dir.glob` is much faster and more memory efficient in cases that can reduce to direct filename lookups.
* `SecureRandom` now defers loading OpenSSL until it's needed, reducing time to load `SecureRandom`.
* `Array#dup` and `Array#shift` have been made constant-time operations by sharing the array storage and keeping a starting index.

Bug fixes:

* Interop key-info works with non-string-like names.

Internal changes:

* Changes to the lexer and translator to reduce regular expression calls.
* Some JRuby sources have been updated to 9.1.13.0.

# 0.32, March 2018

New features:

* A new embedded configuration is used when TruffleRuby is used from another language or application. This disables features like signals which may conflict with the embedding application, and threads which may conflict with other languages, and enables features such as the use of polyglot IO streams.

Performance:

* Conversion of ASCII-only Ruby strings to Java strings is now faster.
* Several operations on multi-byte character strings are now faster.
* Native I/O reads are about 22% faster.

Bug fixes:

* The launcher accepts `--native` and similar options in  the `TRUFFLERUBYOPT` environment variable.

Internal changes:

* The launcher is now part of the TruffleRuby repository, rather than part of the GraalVM repository.
* `ArrayBuilderNode` now uses `ArrayStrategies` and `ArrayMirrors` to remove direct knowledge of array storage.
* `RStringPtr` and `RStringPtrEnd` now report as pointers for interop purposes, fixing several issues with `char *` usage in C extensions.<|MERGE_RESOLUTION|>--- conflicted
+++ resolved
@@ -39,7 +39,6 @@
 * `Kernel#sprintf` encoding validity has been fixed (#1852, @XrXr).
 * Fixed File.fnmatch causes ArrayIndexOutOfBoundsException (#1845).
 * Make `String#concat` work with no or multiple arguments (#1519).
-<<<<<<< HEAD
 * Make `Array#concat` work with no or multiple arguments (#1519).
 * Fixed BigDecimal coerce initial argument using `to_str` (#1826).
 * Fixed `NameError`, `NoMethodError`, and `SystemCallError` dup with internal field data.
@@ -47,9 +46,7 @@
 * Fixed issue with `SystemCallError.new` setting a backtrace.
 * Fixed `BigDecimal#to_s` formatting issue (#1711).
 * Run `END` keyword block only once at exit.
-=======
 * Implement Numeric#clone method to return self.
->>>>>>> 502e9427
 
 Compatibility:
 
