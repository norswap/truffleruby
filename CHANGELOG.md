# 20.1.0

New features:

* Nightly builds of TruffleRuby are now available, see the README for details (#1483).
* `||=` will not compile the right-hand-side if it's only executed once, to match the idiomatic lazy-initialisation use-case (#1887, @kipply).
* The implicit interface for allowing Ruby objects to behave as polyglot arrays with `#size`, `#[]` methods has been removed and replaced with an explicit interface where each method starts with `polyglot_*`.
* Hash keys are no longer reported as polyglot members.
* All remaining implicit polyglot behaviour for `#[]` method was replaced with `polyglot_*` methods.
* Rename dynamic API to match InteropLibrary. All the methods keep the name as it is in InteropLibrary with following changes: use snake_case, add `polyglot_` prefix, drop `get` and `is` prefix, append `?` on all predicates.  
* Many nodes that manipulate arrays have been converted to use `ArrayStoreLibrary`.
* Split `Truffle::Interop.write` into `.write_array_element` and `.write_member` methods.
* Rename `Truffle::Interop.size` to `.array_size`.
* Rename `Truffle::Interop.is_boolean?` to `.boolean?`.
* Split `Truffle::Interop.read` into `.read_member` and `.read_array_element`.
* Drop `is_` prefix in `Truffle::Interop.is_array_element_*` predicates.
* The old array strategy code has been removed and all remaining nodes converted to the new `ArrayStoreLibrary`.
* `Truffle::Interop.hash_keys_as_members` has been added to treat a Ruby Hash as a polyglot object with the Hash keys as members.
* Added `--metrics-profile-require` option to profile searching, parsing, translating and loading files.

Bug fixes:

* Fixed `Exception#dup` to copy exception backtrace string array.
* Fixed `rb_warn` and `rb_warning` when used as statements (#1886, @chrisseaton).
* Fixed `NameError.new` and `NoMethodError.new` `:receiver` argument.
* Correctly handle large numbers of arguments to `rb_funcall` (#1882).
* Added arity check to `Module#{include, prepend}`.
* Fix `OpenSSL::Digest.{digest,hexdigest,base64digest}` to handle `algorithm, data` arguments (#1889, @bdewater).
* Fixed `SystemCallError.new` parameter conversion.
* Fixed `File#{chmod, umask}` argument conversion check.
* Added warning in `Hash.[]` for non-array elements.
* Fixed `File.lchmod` raises `NotImplementedError` when not available.
* `RSTRING_PTR()` now always returns a native pointer, resolving two bugs `memcpy`ing to (#1822) and from (#1772) Ruby Strings.
* Fixed issue with duping during splat (#1883).
* Fixed `Dir#children` implementation.
* Fixed `SignalException.new` error when bad parameter given.
* Added deprecation warning to `Kernel#=~`.
* Fixed `puts` for a foreign objects, e.g. `puts Polyglot.eval('js', '[]')` (#1881).
* Fixed `Exception#full_message` implementation.
* Updated `Kernel.Complex()` to handle the `exception: false` parameter.
* Fixed `Kernel#dup` to return self for `Complex` and `Rational` objects.
* Updated `Kernel.Float()` to handle the `exception: false` parameter.
* Fixed `String#unpack` `M` format (#1901).
* Fixed error when `SystemCallError` message contained non-ASCII characters.
* Fixed `rb_rescue` to allow null rescue methods. (#1909, @kipply).
* Fixed incorrect comparisons between bignums and doubles.
* Prevented some internal uses of `Kernel#caller_locations` to be overridden by user code (#1934).
* Fixed an issue caused by recursing inlining within `Regexp#quote` (#1927).
* Updated `Kernel.Float()` to return given string in error message (#1945).
* Parameters and arity of methods derived from `method_missing` should now match MRI (#1921).
* Fixed compile error in `RB_FLOAT_TYPE_P` macro (#1928).
* Fixed `Symbol#match` to call block with match data (#1933).
* Fixed `Digest::SHA2.hexdigest` error with long messages (#1922).
* Fixed `Date.parse` to dup the coerced string to not modify original (#1946).
* Update `Comparable` error messages for special constant values (#1941).
* Fixed `File.ftype` parameter conversion (#1961).
* Fixed `Digest::Instance#file` to not modify string literal (#1964).
* Make sure that string interpolation returns a `String`, and not a subclass (#1950).
* `alias_method` and `instance_methods` should now work correctly inside a refinement (#1942).
* Fixed `Regexp.union` parameter conversion (#1963).
* `IO#read(n)` no longer buffers more than needed, which could cause hanging if detecting readability via a native call such as `select(2)` (#1951).
* Fixed `Random::DEFAULT.seed` to be different on boot (#1965, @kipply)
* `rb_encoding->name` can now be read even if the `rb_encoding` is stored in native memory.
* Detect and cut off recursion when inspecting a foreign object, substituting an ellipsis instead.
* Fixed feature lookup order on load path.
* Fixed feature lookup order to check every `$LOAD_PATH` path entry for `.rb`, then every entry for native extension when require called with no extension.
* Define the `_DARWIN_C_SOURCE` macro in extension makefiles (#1592).
* Change handling of var args in `rb_rescue2` to handle usage in C extensions (#1823).
* Fixed incorrect `Encoding::CompatibilityError` raised for some interpolated Regexps (#1967).
* Actually unset environment variables with a `nil` value for `Process.spawn` instead of setting them to an empty String.
* Core library methods part of the Native Image heap are no longer added in the compilation queue on the first call, but after they reach the thresholds like other methods.
* Fix `RbConfig::CONFIG['LIBRUBY_SO']` file extension.
* Fix `char`, `short`, `unsigned char`,  `unsigned int`, and `unsigned short` types in `Fiddle` (#1971).
* Fix `IO#select` to reallocate its buffer if it is interrupted by a signal.

Compatibility:

* The C API type `VALUE` is now defined as `unsigned long` as on MRI. This enables `switch (VALUE)` and other expressions which rely on `VALUE` being an integer type (#1409, #1541, #1675, #1917, #1954).
* Implemented `Float#{floor, ceil}` with `ndigits` argument.
* Implemented `Thread#fetch`.
* Implemented `Float#truncate` with `ndigits` argument.
* Made `String#{byteslice, slice, slice!}` and `Symbol#slice` compatible with endless ranges.
* Implemented `-p` CLI option.
* Implemented "instance variable not initialized" warning.
* Implemented `-p` and `-a` CLI options.
* Make `Kernel#{caller, caller_locations}` and `Thread#backtrace_locations` compatible with endless ranges.
* Implemented `Dir#each_child`.
* Implemented `Kernel.{chomp, chop}` and `Kernel#{chomp, chop}`.
* Implemented `-p` and `-a`, and `-l` CLI options.
* Convert the argument to `File.realpath` with `#to_path` (#1894).
* `StringIO#binmode` now sets the external encoding to BINARY like MRI (#1898).
* `StringIO#inspect` should not include the contents of the `StringIO` (#1898).
* Implemented `rb_fd_*` functions (#1623).
* Fixed uninitialized variable warnings in core and lib (#1897).
* Make `Thread#backtrace` support omit, length and range arguments.
* Implemented `Range#%`.
* Fixed the type of the `flags` field of `rb_data_type_t` (#1911).
* Implemented `rb_obj_is_proc` (#1908, @kipply, @XrXr).
* Implemented C API macro `RARRAY_ASET()`.
* Implemented `num2short` (#1910, @kipply).
* `RSTRING_END()` now always returns a native pointer.
* Removed `register` specifier for `rb_mem_clear()` (#1924).
* Implemented `Thread::Backtrace::Locations#base_label` (#1920).
* Implemented `rb_mProcess` (#1936).
* Implemented `rb_gc_latest_gc_info` (#1937).
* Implemented `RBASIC_CLASS` (#1935).
* Yield 2 arguments for `Hash#map` if the arity of the block is > 1 (#1944).
* Add all `Errno` constants to match MRI, needed by recent RubyGems.
* Silence `ruby_dep` warnings since that gem is unmaintained.
* Clarify error message for not implemented `Process.daemon` (#1962).
* Allow multiple assignments in conditionals (#1513).
* Update `NoMethodError#message` to match MRI (#1957). 
* Make `StringIO` work with `--enable-frozen-string-literal` (#1969).
* Support `NULL` for the status of `rb_protect()`.
* Ensure `BigDecimal#inspect` does not call `BigDecimal#to_s` to avoid behaviour change on `to_s` override (#1960).
* Define all C-API `rb_{c,m,e}*` constants as C global variables (#1541).
* Raise `ArgumentError` for `Socket.unpack_sockaddr_un` if the socket family is incorrect.
* Implemented `RTYPEDDATA_*()` macros and `rb_str_tmp_new()` (#1975).
* Implemented `rb_set_end_proc` (#1959).
* Implemented `rb_to_symbol`.
* Implemented `rb_class_instance_methods`, `rb_class_public_instance_methods`, `rb_class_protected_instance_methods`, and `rb_class_private_instance_methods`. 
* Implemented `rb_tracepoint_new`, `rb_tracepoint_disable`, `rb_tracepoint_enable`, and `rb_tracepoint_enabled_p` (#1450). 
* Implemented `RbConfig::CONFIG['AR']` and `RbConfig::CONFIG['STRIP']` (#1973).
* Not yet implemented C API functions are now correctly detected as missing via `mkmf`'s `have_func` (#1980).
<<<<<<< HEAD
* Do not define unsupported C-API TracePoint events to let C extensions detect it (#1983).
=======
* `IO.copy_stream(in, STDOUT)` now writes to `STDOUT` without buffering like MRI.
>>>>>>> 5b97cba5

Changes:

* `TRUFFLERUBY_RESILIENT_GEM_HOME` has been removed. Unset `GEM_HOME` and `GEM_PATH` instead if you need to.
* Implemented `Enumerator::ArithmeticSequence`.
* `Truffle::System.full_memory_barrier`, `Truffle::Primitive.logical_processors`, and  `Truffle::AtomicReference` have been removed.
* Updated `nil` to be a global immutable singleton (#1835).

Performance:

* Optimized `RSTRING_PTR()` accesses by going to native directly, optimized various core methods, use Mode=latency and tune GC heap size for Bundler. This speeds up `bundle install` from 84s to 19s for a small Gemfile with 6 gems (#1398).
* Fixed memory footprint issue due to large compilation on Native Image, notably during `bundle install` (#1893).
* `ArrayBuilderNode` now uses a new Truffle library for manipulating array stores.
* Ruby objects passed to C extensions are now converted less often to native handles.
* Calling blocking system calls and running C code with unblocking actions has been refactored to remove some optimisation boundaries.
* `return` expressions are now rewritten as implicit return expressions where control flow allows this to be safely done as a tail optimisation. This can improve interpreter performance by up to 50% in some benchmarks, and can be applied to approximately 80% of return nodes seen in Rails and its dependencies (#1977).

# 20.0.0

New features:

* Enable and document `--coverage` option (#1840, @chrisseaton).
* Update the internal LLVM toolchain to LLVM 9 and reduce its download size.
* Updated to Ruby 2.6.5 (#1749).
* Automatically set `PKG_CONFIG_PATH` as needed for compiling OpenSSL on macOS (#1830).

Bug fixes:

* Fix `Tempfile#{size,length}` when the IO is not flushed (#1765, @rafaelfranca).
* Dump and load instance variables in subclasses of `Exception` (#1766, @rafaelfranca).
* Fix `Date._iso8601` and `Date._rfc3339` when the string is an invalid date (#1773, @rafaelfranca).
* Fail earlier for bad handle unwrapping (#1777, @chrisseaton).
* Match out of range `ArgumentError` message with MRI (#1774, @rafaelfranca).
* Raise `Encoding::CompatibilityError` with incompatible encodings on `Regexp` (#1775, @rafaelfranca).
* Fixed interactions between attributes and instance variables in `Struct` (#1776, @chrisseaton).
* Coercion fixes for `TCPServer.new` (#1780, @XrXr).
* Fix `Float#<=>` not calling `coerce` when `other` argument responds to it (#1783, @XrXr).
* Do not warn / crash when requiring a file that sets and trigger autoload on itself (#1779, @XrXr).
* Strip trailing whitespaces when creating a `BigDecimal` with a `String` (#1796, @XrXr).
* Default `close_others` in `Process.exec` to `false` like Ruby 2.6 (#1798, @XrXr).
* Don't clone methods when setting method to the same visibility (#1794, @XrXr).
* `BigDecimal()` deal with large rationals precisely (#1797, @XrXr).
* Make it possible to call `instance_exec` with `rb_block_call` (#1802, @XrXr).
* Check for duplicate members in `Struct.new` (#1803, @XrXr).
* `Process::Status#to_i` return raw `waitpid(2)` status (#1800, @XrXr).
* `Process#exec`: set close-on-exec to false for fd redirection (#1805, @XrXr, @rafaelfranca).
* Building C extensions should now work with frozen string literals (#1786).
* Keep the Truffle working directory in sync with the native working directory.
* Rename `to_native` to `polyglot_to_native` to match `polyglot_pointer?` and `polyglot_address` methods.
* Fixed missing partial evaluation boundary in `Array#{sort,sort!}` (#1727).
* Fixed the class of `self` and the wrapping `Module` for `Kernel#load(path, wrap=true)` (#1739).
* Fixed missing polyglot type declaration for `RSTRING_PTR` to help with native/managed interop.
* Fixed `Module#to_s` and `Module#inspect` to not return an extra `#<Class:` for singleton classes.
* Arrays backed by native storage now allocate the correct amount of memory (#1828).
* Fixed issue in `ConditionVariable#wait` that could lose a `ConditionVariable#signal`.
* Do not expose TruffleRuby-specific method `Array#swap` (#1816).
* Fixed `#inspect` on broken UTF-8 sequences (#1842, @chrisseaton).
* `Truffle::Interop.keys` should report methods of `String` and `Symbol` (#1817).
* `Kernel#sprintf` encoding validity has been fixed (#1852, @XrXr).
* Fixed `ArrayIndexOutOfBoundsException` in `File.fnmatch` (#1845).
* Make `String#concat` work with no or multiple arguments (#1519).
* Make `Array#concat` work with no or multiple arguments (#1519).
* Coerce `BigDecimal(arg)` using `to_str` (#1826).
* Fixed `NameError#dup`, `NoMethodError#dup`, and `SystemCallError#dup` to copy internal fields.
* Make `Enumerable#chunk` work without a block (#1518).
* Fixed issue with `SystemCallError.new` setting a backtrace too early.
* Fixed `BigDecimal#to_s` formatting issue (#1711).
* Run `END` keyword block only once at exit.
* Implement `Numeric#clone` to return `self`.
* Fixed `Symbol#to_proc` to create a `Proc` with `nil` `source_location` (#1663).
* Make `GC.start` work with keyword arguments.
* Fixed `Kernel#clone` for `nil`, `true`, `false`, `Integer`, and `Symbol`.
* Make top-level methods available in `Context#getBindings()` (#1838).
* Made `Kernel#caller_locations` accept a range argument, and return `nil` when appropriate.
* Made `rb_respond_to` work with primitives (#1869, @chrisseaton).
* Fixed issue with missing backtrace for `rescue $ERROR_INFO` (#1660).
* Fixed `Struct#hash` for `keyword_init: true` `Struct`.
* Fixed `String#{upcase!,downcase!,swapcase!}(:ascii)` for non-ASCII-compatible encodings like UTF-16.
* Fixed `String#capitalize!` for strings that weren't full ASCII.
* Fixed enumeration issue in `ENV.{select, filter}`.
* Fixed `Complex` and `Rational` should be frozen after initializing.
* Fixed `printf` should raise error when not enough arguments for positional argument.
* Removed "shadowing outer local variable" warning.
* Fixed parameter conversion to `String` in ENV methods.
* Fixed deprecation warning when `ENV.index` is called.
* Fixed issue with `ENV.each_key`.
* Fixed `ENV.replace` implementation.
* Fixed `ENV.udpate` implementation.
* Fixed argument handling in `Kernel.printf`.
* Fixed character length after conversion to binary from a non-US-ASCII String.
* Fixed issue with installing latest bundler (#1880).
* Fixed type conversion for `Numeric#step` `step` parameter.
* Fixed `Kernel#Integer` conversion.
* Fixed `IO.try_convert` parameter conversion.
* Fixed linking of always-inline C API functions with `-std=gnu90` (#1837, #1879).
* Avoid race conditions during `gem install` by using a single download thread.
* Do not use gems precompiled for MRI on TruffleRuby (#1837).
* Fixed printing foreign arrays that were also pointers (#1679).
* Fixed `nil#=~` to not warn.
* Fixed `Enumerable#collect` to give user block arity in the block passed to `Enumerable#each`.

Compatibility:

* Implemented `String#start_with?(Regexp)` (#1771, @zhublik).
* Various improvements to `SignalException` and signal handling (#1790, @XrXr).
* Implemented `rb_utf8_str_new`, `rb_utf8_str_new_cstr`, `rb_utf8_str_new_static` (#1788, @chrisseaton).
* Implemented the `unit` argument of `Time.at` (#1791, @XrXr).
* Implemented `keyword_init: true` for `Struct.new` (#1789, @XrXr).
* Implemented `MatchData#dup` (#1792, @XrXr).
* Implemented a native storage strategy for `Array` to allow better C extension compatibility.
* Implemented `rb_check_symbol_cstr` (#1814).
* Implemented `rb_hash_start` (#1841, @XrXr).
* JCodings has been updated from 1.0.42 to 1.0.45.
* Joni has been updated from 2.1.25 to 2.1.30.
* Implemented `Method#<<` and `Method#>>` (#1821).
* The `.bundle` file extension is now used for C extensions on macOS (#1819, #1837).
* Implemented `Comparable#clamp` (#1517).
* Implemented `rb_gc_register_mark_object` and `rb_enc_str_asciionly_p` (#1856, @chrisseaton).
* Implemented `rb_io_set_nonblock` (#1741).
* Include the major kernel version in `RUBY_PLATFORM` on macOS like MRI (#1860, @eightbitraptor).
* Implemented `Enumerator::Chain`, `Enumerator#+`, and `Enumerable#chain` (#1859, #1858).
* Implemented `Thread#backtrace_locations` and `Exception#backtrace_locations` (#1556).
* Implemented `rb_module_new`, `rb_define_class_id`, `rb_define_module_id`, (#1876, @XrXr, @chrisseaton).
* Implemented `-n` CLI option (#1532).
* Cache the `Symbol` of method names in call nodes only when needed (#1872).
* Implemented `rb_get_alloc_func` and related functions (#1874, @XrXr).
* Implemented `rb_module_new`, `rb_define_class_id`, `rb_define_module_id`, (#1876, @chrisseaton).
* Implemented `ENV.slice`.
* Support for the Darkfish theme for RDoc generation has been added back.
* Implemented `Kernel#system` `exception: true` option.
* Implemented `Random.bytes`.
* Implemented `Random.random_number`.
* Added the ability to parse endless ranges.
* Made `Range#{to_a, step, each, bsearch, step, last, max, min, to_s, ==}` compatible with endless ranges.
* Made `Array#{[], []=, values_at, fill, slice!}` compatible with endless ranges.
* Defined `Array#{min, max}` methods.

Performance:

* Use a smaller limit for identity-based inline caches to improve warmup by avoiding too many deoptimizations.
* `long[]` array storage now correctly declare that they accept `int` values, reducing deoptimisations and promotions to `Object[]` storage.
* Enable inline caching of `Symbol` conversion for `rb_iv_get` and `rb_iv_set`.
* `rb_type` information is now cached on classes as a hidden variable to improve performance.
* Change to using thread local buffers for socket calls to reduce allocations.
* Refactor `IO.select` to reduce copying and optimisation boundaries.
* Refactor various `String` and `Rope` nodes to avoid Truffle performance warnings.
* Reading caller frames should now work in more cases without deoptimisation.

# 19.3.0

New features:

* Compilation of C extensions is now done with an internal LLVM toolchain producing both native code and bitcode. This means more C extensions should compile out of the box and this should resolve most linker-related issues.
* It is no longer necessary to install LLVM for installing C extensions on TruffleRuby.
* It is no longer necessary to install libc++ and libc++abi for installing C++ extensions on TruffleRuby.
* On macOS, it is no longer necessary to install the system headers package (#1417).
* License updated to EPL 2.0/GPL 2.0/LGPL 2.1 like recent JRuby.

Bug fixes:

* `rb_undef_method` now works for private methods (#1731, @cky).
* Fixed several issues when requiring C extensions concurrently (#1565).
* `self.method ||= value` with a private method now works correctly (#1673).
* Fixed `RegexpError: invalid multibyte escape` for binary regexps with a non-binary String (#1433).
* Arrays now report their methods to other languages for interopability (#1768).
* Installing `sassc` now works due to using the LLVM toolchain (#1753).
* Renamed `Truffle::Interop.respond_to?` to avoid conflict with Ruby's `respond_to?` (#1491).
* Warn only if `$VERBOSE` is `true` when a magic comment is ignored (#1757, @nirvdrum).
* Make C extensions use the same libssl as the one used for the openssl C extension (#1770).

Compatibility:

* `GC.stat` can now take an optional argument (#1716, @kirs).
* `Kernel#load` with `wrap` has been implemented (#1739).
* Implemented `Kernel#spawn` with `:chdir` (#1492).
* Implemented `rb_str_drop_bytes`, notably used by OpenSSL (#1740, @cky).
* Include executables of default gems, needed for `rails new` in Rails 6.
* Use compilation flags similar to MRI for C extension compilation.
* Warn for `gem update --system` as it is not fully supported yet and is often not needed.
* Pass `-undefined dynamic_lookup` to the linker on macOS like MRI.

Performance:

* Core methods are no longer always cloned, which reduces memory footprint and should improve warmup.
* Inline cache calls to `rb_intern()` with a constant name in C extensions.
* Improve allocation speed of native handles for C extensions.
* Improve the performance of `NIL_P` and `INT2FIX` in C extensions.
* Various fixes to improve Rack performance.
* Optimize `String#gsub(String)` by not creating a `Regexp` and using `String#index` instead.
* Fixed "FrameWithoutBoxing should not be materialized" compilation issue in `TryNode`.

# 19.2.0, August 2019

New features:

* `Fiddle` has been implemented.

Bug fixes:

* Set `RbConfig::CONFIG['ruby_version']` to the same value as the TruffleRuby version. This fixes reusing C extensions between different versions of TruffleRuby with Bundler (#1715).
* Fixed `Symbol#match` returning `MatchData` (#1706, @zhublik).
* Allow `Time#strftime` to be called with binary format strings.
* Do not modify the argument passed to `IO#write` when the encoding does not match (#1714).
* Use the class where the method was defined to check if an `UnboundMethod` can be used for `#define_method` (#1710).
* Fixed setting `$~` for `Enumerable` and `Enumerator::Lazy`'s `#grep` and `#grep_v`.
* Improved errors when interacting with single-threaded languages (#1709).

Compatibility:

* Added `Kernel#then` (#1703, @zhublik).
* `FFI::Struct#[]=` is now supported for inline character arrays.
* `blocking: true` is now supported for `FFI::Library#attach_function`.
* Implemented `Proc#>>` and `#<<` (#1688).
* `Thread.report_on_exception` is now `true` by default like MRI 2.5+.
* `BigDecimal` compatibility has been generally improved in several ways.

Changes:

* An interop read message sent to a `Proc` will no longer call the `Proc`.

Performance:

* Several `String` methods have been made faster by the usage of vector instructions
  when searching for a single-byte character in a String.
* Methods needing the caller frame are now better optimized.

# 19.1.0, June 2019

*Ruby is an experimental language in the GraalVM 19.1.0 release*

Bug fixes:

* Sharing for thread-safety of objects is now triggered later as intended, e.g., when a second `Thread` is started.
* Fixed `Array#to_h` so it doesn't set a default value (#1698).
* Removed extra `public` methods on `IO` (#1702).
* Fixed `Process.kill(signal, Process.pid)` when the signal is trapped as `:IGNORE` (#1702).
* Fixed `Addrinfo.new(String)` to reliably find the address family (#1702).
* Fixed argument checks in `BasicSocket#setsockopt` (#1460).
* Fixed `ObjectSpace.trace_object_allocations` (#1456).
* Fixed `BigDecimal#{clone,dup}` so it now just returns the receiver, per Ruby 2.5+ semantics (#1680).
* Fixed creating `BigDecimal` instances from non-finite `Float` values (#1685).
* Fixed `BigDecimal#inspect` output for non-finite values (e.g, NaN or -Infinity) (#1683).
* Fixed `BigDecimal#hash` to return the same value for two `BigDecimal` objects that are equal (#1656).
* Added missing `BigDecimal` constant definitions (#1684).
* Implemented `rb_eval_string_protect`.
* Fixed `rb_get_kwargs` to correctly handle optional and rest arguments.
* Calling `Kernel#raise` with a raised exception will no longer set the cause of the exception to itself (#1682).
* Return a `FFI::Function` correctly for functions returning a callback.
* Convert to intuitive Ruby exceptions when INVOKE fails (#1690).
* Implemented `FFI::Pointer#clear` (#1687).
* Procs will now yield to the block in their declaration context even when called with a block argument (#1657).
* Fixed problems with calling POSIX methods if `Symbol#[]` is redefined (#1665).
* Fixed sharing of `Array` and `Hash` elements for thread-safety of objects (#1601).
* Fixed concurrent modifications of `Gem::Specification::LOAD_CACHE` (#1601).
* Fix `TCPServer#accept` to set `#do_not_reverse_lookup` correctly on the created `TCPSocket`.

Compatibility:

* Exceptions from `coerce` are no longer rescued, like MRI.
* Implemented `Integer#{allbits?,anybits?,nobits?}`.
* `Integer#{ceil,floor,truncate}` now accept a precision and `Integer#round` accepts a rounding mode.
* Added missing `Enumerable#filter` and `Enumerator::Lazy#filter` aliases to the respective `select` method (#1610).
* Implemented more `Ripper` methods as no-ops (#1694, @Mogztter).
* Implemented `rb_enc_sprintf` (#1702).
* Implemented `ENV#{filter,filter!}` aliases for `select` and `select!`.
* Non-blocking `StringIO` and `Socket` APIs now support `exception: false` like MRI (#1702).
* Increased compatibility of `BigDecimal`.
* `String#-@` now performs string deduplication (#1608).
* `Hash#merge` now preserves the key order from the original hash for merged values (#1650).
* Coerce values given to `FFI::Pointer` methods.
* `FrozenError` is now defined and is used for `can't modify frozen` object exceptions.
* `StringIO` is now available by default like in MRI, because it is required by RubyGems.

Changes:

* Interactive sources (like the GraalVM polyglot shell) now all share the same binding (#1695).
* Hash code calculation has been improved to reduce hash collisions for `Hash` and other cases.

Performance:

* `eval(code, binding)` for a fixed `code` containing blocks is now much faster. This improves the performance of rendering `ERB` templates containing loops.
* `rb_str_cat` is faster due to the C string now being concatenated without first being converted to a Ruby string or having its encoding checked. As a side effect the behaviour of `rb_str_cat` should now more closely match that of MRI.

# 19.0.0, May 2019

*Ruby is an experimental language in the GraalVM 19.0.0 release*

Bug fixes:

* The debugger now sees global variables as the global scope.
* Temporary variables are no longer visible in the debugger.
* Setting breakpoints on some lines has been fixed.
* The OpenSSL C extension is now always recompiled, fixing various bugs when using the extension (e.g., when using Bundler in TravisCI) (#1676, #1627, #1632).
* Initialize `$0` when not run from the 'ruby' launcher, which is needed to `require` gems (#1653).

Compatibility:

* `do...end` blocks can now have `rescue/else/ensure` clauses like MRI (#1618).

Changes:

* `TruffleRuby.sulong?` has been replaced by `TruffleRuby.cexts?`, and `TruffleRuby.graal?` has been replaced by `TruffleRuby.jit?`. The old methods will continue to work for now, but will produce warnings, and will be removed at a future release.

# 1.0 RC 16, 19 April 2019

Bug fixes:

* Fixed `Hash#merge` with no arguments to return a new copy of the receiver (#1645).
* Fixed yield with a splat and keyword arguments (#1613).
* Fixed `rb_scan_args` to correctly handle kwargs in combination with optional args.
* Many fixes for `FFI::Pointer` to be more compatible with the `ffi` gem.

New features:

* Rounding modes have been implemented or improved for `Float`, `Rational`, `BigDecimal` (#1509).
* Support Homebrew installed in other prefixes than `/usr/local` (#1583).
* Added a pure-Ruby implementation of FFI which passes almost all Ruby FFI specs (#1529, #1524).

Changes:

* Support for the Darkfish theme for RDoc generation has been removed.

Compatibility:

* The `KeyError` raised from `ENV#fetch` and `Hash#fetch` now matches MRI's message formatting (#1633).
* Add the missing `key` and `receiver` values to `KeyError` raised from `ENV#fetch`.
* `String#unicode_normalize` has been moved to the core library like in MRI.
* `StringScanner` will now match a regexp beginning with `^` even when not scanning from the start of the string.
* `Module#define_method` is now public like in MRI.
* `Kernel#warn` now supports the `uplevel:` keyword argument.

# 1.0 RC 15, 5 April 2019

Bug fixes:

* Improved compatibility with MRI's `Float#to_s` formatting (#1626).
* Fixed `String#inspect` when the string uses a non-UTF-8 ASCII-compatible encoding and has non-ASCII characters.
* Fixed `puts` for strings with non-ASCII-compatible encodings.
* `rb_protect` now returns `Qnil` when an error occurs.
* Fixed a race condition when using the interpolate-once (`/o`) modifier in regular expressions.
* Calling `StringIO#close` multiple times no longer raises an exception (#1640).
* Fixed a bug in include file resolution when compiling C extensions.

New features:

* `Process.clock_getres` has been implemented.

Changes:

* `debug`, `profile`, `profiler`, which were already marked as unsupported, have been removed.
* Our experimental JRuby-compatible Java interop has been removed - use `Polyglot` and `Java` instead.
* The Trufle handle patches applied to `psych` C extension have now been removed.
* The `rb_tr_handle_*` functions have been removed as they are no longer used in any C extension patches.
* Underscores and dots in options have become hyphens, so `--exceptions.print_uncaught_java` is now `--exceptions-print-uncaught-java`, for example.
* The `rb_tr_handle_*` functions have been removed as they are no longer used in any C extension patches.

Bug fixes:

* `autoload :C, "path"; require "path"` now correctly triggers the autoload.
* Fixed `UDPSocket#bind` to specify family and socktype when resolving address.
* The `shell` standard library can now be `require`-d.
* Fixed a bug where `for` could result in a `NullPointerException` when trying to assign the iteration variable.
* Existing global variables can now become aliases of other global variables (#1590).

Compatibility:

* ERB now uses StringScanner and not the fallback, like on MRI. As a result `strscan` is required by `require 'erb'` (#1615).
* Yield different number of arguments for `Hash#each` and `Hash#each_pair` based on the block arity like MRI (#1629).
* Add support for the `base` keyword argument to `Dir.{[], glob}`.

# 1.0 RC 14, 18 March 2019

Updated to Ruby 2.6.2.

Bug fixes:

* Implement `rb_io_wait_writable` (#1586).
* Fixed error when using arrows keys first within `irb` or `pry` (#1478, #1486).
* Coerce the right hand side for all `BigDecimal` operations (#1598).
* Combining multiple `**` arguments containing duplicate keys produced an incorrect hash. This has now been fixed (#1469).
* `IO#read_nonblock` now returns the passed buffer object, if one is supplied.
* Worked out autoloading issue (#1614).

New features:

* Implemented `String#delete_prefix`, `#delete_suffix`, and related methods.
* Implemented `Dir.children` and `Dir#children`.
* Implemented `Integer#sqrt`.

Changes:

* `-Xoptions` has been removed - use `--help:languages` instead.
* `-Xlog=` has been removed - use `--log.level=` instead.
* `-J` has been removed - use `--vm.` instead.
* `-J-cp lib.jar` and so on have removed - use `--vm.cp=lib.jar` or `--vm.classpath=lib.jar` instead.
* `--jvm.` and `--native.` have been deprecated, use `--vm.` instead to pass VM options.
* `-Xoption=value` has been removed - use `--option=value` instead.
* The `-X` option now works as in MRI.
* `--help:debug` is now `--help:internal`.
* `ripper` is still not implemented, but the module now exists and has some methods that are implemented as no-ops.

# 1.0 RC 13, 5 March 2019

Note that as TruffleRuby RC 13 is built on Ruby 2.4.4 it is still vulnerable to CVE-2018-16395. This will be fixed in the next release.

New features:

* Host interop with Java now works on SubstrateVM too.

Bug fixes:

* Fixed `Enumerator::Lazy` which wrongly rescued `StandardError` (#1557).
* Fixed several problems with `Numeric#step` related to default arguments, infinite sequences, and bad argument types (#1520).
* Fixed incorrect raising of `ArgumentError` with `Range#step` when at least one component of the `Range` is `Float::INFINITY` (#1503).
* Fixed the wrong encoding being associated with certain forms of heredoc strings (#1563).
* Call `#coerce` on right hand operator if `BigDecimal` is the left hand operator (#1533, @Quintasan).
* Fixed return type of division of `Integer.MIN_VALUE` and `Long.MIN_VALUE` by -1 (#1581).
* `Exception#cause` is now correctly set for internal exceptions (#1560).
* `rb_num2ull` is now implemented as well as being declared in the `ruby.h` header (#1573).
* `rb_sym_to_s` is now implemented (#1575).
* `R_TYPE_P` now returns the type number for a wider set of Ruby objects (#1574).
* `rb_fix2str` has now been implemented.
* `rb_protect` will now work even if `NilClass#==` has been redefined.
* `BigDecimal` has been moved out of the `Truffle` module to match MRI.
* `StringIO#puts` now correctly handles `to_s` methods which do not return strings (#1577).
* `Array#each` now behaves like MRI when the array is modified (#1580).
* Clarified that `$SAFE` can never be set to a non-zero value.
* Fix compatibility with RubyGems 3 (#1558).
* `Kernel#respond_to?` now returns false if a method is protected and the `include_all` argument is false (#1568).

Changes:

* `TRUFFLERUBY_CEXT_ENABLED` is no longer supported and C extensions are now always built, regardless of the value of this environment variable.
* Getting a substring of a string created by a C extension now uses less memory as only the requested portion will be copied to a managed string.
* `-Xoptions` has been deprecated and will be removed - use `--help:languages` instead.
* `-Xlog=` has been deprecated and will be removed - use `--log.level=` instead.
* `-J` has been deprecated and will be removed - use `--jvm.` instead.
* `-J-cp lib.jar` and so on have been deprecated and will be removed - use `--jvm.cp=lib.jar` or `--jvm.classpath=lib.jar` instead.
* `-J-cmd`, `--jvm.cmd`, `JAVA_HOME`, `JAVACMD`, and `JAVA_OPTS` do not work in any released configuration of TruffleRuby, so have been removed.
* `-Xoption=value` has been deprecated and will be removed - use `--option=value` instead.
* `TracePoint` now raises an `ArgumentError` for unsupported events.
* `TracePoint.trace` and `TracePoint#inspect` have been implemented.

Compatibility:

* Improved the exception when an `-S` file isn't found.
* Removed the message from exceptions raised by bare `raise` to better match MRI (#1487).
* `TracePoint` now handles the `:class` event.

Performance:

* Sped up `String` handling in native extensions, quite substantially in some cases, by reducing conversions between native and managed strings and allowing for mutable metadata in native strings.

# 1.0 RC 12, 4 February 2019

Bug fixes:

* Fixed a bug with `String#lines` and similar methods with multibyte characters (#1543).
* Fixed an issue with `String#{encode,encode!}` double-processing strings using XML conversion options and a new destination encoding (#1545).
* Fixed a bug where a raised cloned exception would be caught as the original exception (#1542).
* Fixed a bug with `StringScanner` and patterns starting with `^` (#1544).
* Fixed `Enumerable::Lazy#uniq` with infinite streams (#1516).

Compatibility:

* Change to a new system for handling Ruby objects in C extensions which greatly increases compatibility with MRI.
* Implemented `BigDecimal#to_r` (#1521).
* `Symbol#to_proc` now returns `-1` like on MRI (#1462).

# 1.0 RC 11, 15 January 2019

New features:

* macOS clocks `CLOCK_MONOTONIC_RAW`, `_MONOTONIC_RAW_APPROX`, `_UPTIME_RAW`, `_UPTIME_RAW_APPROX`, and `_PROCESS_CPUTIME_ID` have been implemented (#1480).
* TruffleRuby now automatically detects native access and threading permissions from the `Context` API, and can run code with no permissions given (`Context.create()`).

Bug fixes:

* FFI::Pointer now does the correct range checks for signed and unsigned values.
* Allow signal `0` to be used with `Process.kill` (#1474).
* `IO#dup` now properly sets the new `IO` instance to be close-on-exec.
* `IO#reopen` now properly resets the receiver to be close-on-exec.
* `StringIO#set_encoding` no longer raises an exception if the underlying `String` is frozen (#1473).
* Fix handling of `Symbol` encodings in `Marshal#dump` and `Marshal#load` (#1530).

Compatibility:

* Implemented `Dir.each_child`.
* Adding missing support for the `close_others` option to `exec` and `spawn`.
* Implemented the missing `MatchData#named_captures` method (#1512).

Changes:

* `Process::CLOCK_` constants have been given the same value as in standard Ruby.

Performance:

* Sped up accesses to native memory through FFI::Pointer.
* All core files now make use of frozen `String` literals, reducing the number of `String` allocations for core methods.
* New -Xclone.disable option to disable all manual cloning.

# 1.0 RC 10, 5 December 2018

New features:

* The `nkf` and `kconv` standard libraries were added (#1439).
* `Mutex` and `ConditionVariable` have a new fast path for acquiring locks that are unlocked.
* `Queue` and `SizedQueue`, `#close` and `#closed?`, have been implemented.
* `Kernel#clone(freeze)` has been implemented (#1454).
* `Warning.warn` has been implemented (#1470).
* `Thread.report_on_exception` has been implemented (#1476).
* The emulation symbols for `Process.clock_gettime` have been implemented.

Bug fixes:

* Added `rb_eEncodingError` for C extensions (#1437).
* Fixed race condition when creating threads (#1445).
* Handle `exception: false` for IO#write_nonblock (#1457, @ioquatix).
* Fixed `Socket#connect_nonblock` for the `EISCONN` case (#1465, @ioquatix).
* `File.expand_path` now raises an exception for a non-absolute user-home.
* `ArgumentError` messages now better match MRI (#1467).
* Added support for `:float_millisecond`, `:millisecond`, and `:second` time units to `Process.clock_gettime` (#1468).
* Fixed backtrace of re-raised exceptions (#1459).
* Updated an exception message in Psych related to loading a non-existing class so that it now matches MRI.
* Fixed a JRuby-style Java interop compatibility issue seen in `test-unit`.
* Fixed problem with calling `warn` if `$stderr` has been reassigned.
* Fixed definition of `RB_ENCODING_GET_INLINED` (#1440).

Changes:

* Timezone messages are now logged at `CONFIG` level, use `-Xlog=CONFIG` to debug if the timezone is incorrectly shown as `UTC`.

# 1.0 RC 9, 5 November 2018

Security:

* CVE-2018-16396, *tainted flags are not propagated in Array#pack and String#unpack with some directives* has been mitigated by adding additional taint operations.

New features:

* LLVM for Oracle Linux 7 can now be installed without building from source.

Bug fixes:

* Times can now be created with UTC offsets in `+/-HH:MM:SS` format.
* `Proc#to_s` now has `ASCII-8BIT` as its encoding instead of the incorrect `UTF-8`.
* `String#%` now has the correct encoding for `UTF-8` and `US-ASCII` format strings, instead of the incorrect `ASCII-8BIT`.
* Updated `BigDecimal#to_s` to use `e` instead of `E` for exponent notation.
* Fixed `BigDecimal#to_s` to allow `f` as a format flag to indicate conventional floating point notation. Previously only `F` was allowed.

Changes:

* The supported version of LLVM for Oracle Linux has been updated from 3.8 to 4.0.
* `mysql2` is now patched to avoid a bug in passing `NULL` to `rb_scan_args`, and now passes the majority of its test suite.
* The post-install script now automatically detects if recompiling the OpenSSL C extension is needed. The post-install script should always be run in TravisCI as well, see `doc/user/standalone-distribution.md`.
* Detect when the system libssl is incompatible more accurately and add instructions on how to recompile the extension.

# 1.0 RC 8, 19 October 2018

New features:

* `Java.synchronized(object) { }` and `TruffleRuby.synchronized(object) { }` methods have been added.
* Added a `TruffleRuby::AtomicReference` class.
* Ubuntu 18.04 LTS is now supported.
* macOS 10.14 (Mojave) is now supported.

Changes:

* Random seeds now use Java's `NativePRNGNonBlocking`.
* The supported version of Fedora is now 28, upgraded from 25.
* The FFI gem has been updated from 1.9.18 to 1.9.25.
* JCodings has been updated from 1.0.30 to 1.0.40.
* Joni has been updated from 2.1.16 to 2.1.25.

Performance:

* Performance of setting the last exception on a thread has now been improved.

# 1.0 RC 7, 3 October 2018

New features:

* Useful `inspect` strings have been added for more foreign objects.
* The C extension API now defines a preprocessor macro `TRUFFLERUBY`.
* Added the rbconfig/sizeof native extension for better MRI compatibility.
* Support for `pg` 1.1. The extension now compiles successfully, but may still have issues with some datatypes.

Bug fixes:

* `readline` can now be interrupted by the interrupt signal (Ctrl+C). This fixes Ctrl+C to work in IRB.
* Better compatibility with C extensions due to a new "managed struct" type.
* Fixed compilation warnings which produced confusing messages for end users (#1422).
* Improved compatibility with Truffle polyglot STDIO.
* Fixed version check preventing TruffleRuby from working with Bundler 2.0 and later (#1413).
* Fixed problem with `Kernel.public_send` not tracking its caller properly (#1425).
* `rb_thread_call_without_gvl()` no longer holds the C-extensions lock.
* Fixed `caller_locations` when called inside `method_added`.
* Fixed `mon_initialize` when called inside `initialize_copy` (#1428).
* `Mutex` correctly raises a `TypeError` when trying to serialize with `Marshal.dump`.

Performance:

* Reduced memory footprint for private/internal AST nodes.
* Increased the number of cases in which string equality checks will become compile-time constants.
* Major performance improvement for exceptional paths where the rescue body does not access the exception object (e.g., `x.size rescue 0`).

Changes:

* Many clean-ups to our internal patching mechanism used to make some native extensions run on TruffleRuby.
* Removed obsoleted patches for Bundler compatibility now that Bundler 1.16.5 has built-in support for TruffleRuby.
* Reimplemented exceptions and other APIs that can return a backtrace to use Truffle's lazy stacktraces API.

# 1.0 RC 6, 3 September 2018

New features:

* `Polyglot.export` can now be used with primitives, and will now convert strings to Java, and `.import` will convert them from Java.
* Implemented `--encoding`, `--external-encoding`, `--internal-encoding`.
* `rb_object_tainted` and similar C functions have been implemented.
* `rb_struct_define_under` has been implemented.
* `RbConfig::CONFIG['sysconfdir']` has been implemented.
* `Etc` has been implemented (#1403).
* The `-Xcexts=false` option disables C extensions.
* Instrumentation such as the CPUSampler reports methods in a clearer way like `Foo#bar`, `Gem::Specification.each_spec`, `block in Foo#bar` instead of just `bar`, `each_spec`, `block in bar` (which is what MRI displays in backtraces).
* TruffleRuby is now usable as a JSR 223 (`javax.script`) language.
* A migration guide from JRuby (`doc/user/jruby-migration.md`) is now included.
* `kind_of?` works as an alias for `is_a?` on foreign objects.
* Boxed foreign strings unbox on `to_s`, `to_str`, and `inspect`.

Bug fixes:

* Fix false-positive circular warning during autoload.
* Fix Truffle::AtomicReference for `concurrent-ruby`.
* Correctly look up `llvm-link` along `clang` and `opt` so it is no longer needed to add LLVM to `PATH` on macOS for Homebrew and MacPorts.
* Fix `alias` to work when in a refinement module (#1394).
* `Array#reject!` no longer truncates the array if the block raises an exception for an element.
* WeakRef now has the same inheritance and methods as MRI's version.
* Support `-Wl` linker argument for C extensions. Fixes compilation of`mysql2` and `pg`.
* Using `Module#const_get` with a scoped argument will now correctly autoload the constant if needed.
* Loaded files are read as raw bytes, rather than as a UTF-8 string and then converted back into bytes.
* Return 'DEFAULT' for `Signal.trap(:INT) {}`. Avoids a backtrace when quitting a Sinatra server with Ctrl+C.
* Support `Signal.trap('PIPE', 'SYSTEM_DEFAULT')`, used by the gem `rouge` (#1411).
* Fix arity checks and handling of arity `-2` for `rb_define_method()`.
* Setting `$SAFE` to a negative value now raises a `SecurityError`.
* The offset of `DATA` is now correct in the presence of heredocs.
* Fix double-loading of the `json` gem, which led to duplicate constant definition warnings.
* Fix definition of `RB_NIL_P` to be early enough. Fixes compilation of `msgpack`.
* Fix compilation of megamorphic interop calls.
* `Kernel#singleton_methods` now correctly ignores prepended modules of non-singleton classes. Fixes loading `sass` when `activesupport` is loaded.
* Object identity numbers should never be negative.

Performance:

* Optimize keyword rest arguments (`def foo(**kwrest)`).
* Optimize rejected (non-Symbol keys) keyword arguments.
* Source `SecureRandom.random_bytes` from `/dev/urandom` rather than OpenSSL.
* C extension bitcode is no longer encoded as Base64 to pass it to Sulong.
* Faster `String#==` using vectorization.

Changes:

* Clarified that all sources that come in from the Polyglot API `eval` method will be treated as UTF-8, and cannot be re-interpreted as another encoding using a magic comment.
* The `-Xembedded` option can now be set set on the launcher command line.
* The `-Xplatform.native=false` option can now load the core library, by enabling `-Xpolyglot.stdio`.
* `$SAFE` and `Thread#safe_level` now cannot be set to `1` - raising an error rather than warning as before. `-Xsafe` allows it to be set, but there are still no checks.
* Foreign objects are now printed as `#<Foreign:system-identity-hash-code>`, except for foreign arrays which are now printed as `#<Foreign [elements...]>`.
* Foreign objects `to_s` now calls `inspect` rather than Java's `toString`.
* The embedded configuration (`-Xembedded`) now warns about features which may not work well embedded, such as signals.
* The `-Xsync.stdio` option has been removed - use standard Ruby `STDOUT.sync = true` in your program instead.

# 1.0 RC 5, 3 August 2018

New features:

* It is no longer needed to add LLVM (`/usr/local/opt/llvm@4/bin`) to `PATH` on macOS.
* Improve error message when LLVM, `clang` or `opt` is missing.
* Automatically find LLVM and libssl with MacPorts on macOS (#1386).
* `--log.ruby.level=` can be used to set the log level from any launcher.
* Add documentation about installing with Ruby managers/installers and how to run TruffleRuby in CI such as TravisCI (#1062, #1070).
* `String#unpack1` has been implemented.

Bug fixes:

* Allow any name for constants with `rb_const_get()`/`rb_const_set()` (#1380).
* Fix `defined?` with an autoload constant to not raise but return `nil` if the autoload fails (#1377).
* Binary Ruby Strings can now only be converted to Java Strings if they only contain US-ASCII characters. Otherwise, they would produce garbled Java Strings (#1376).
* `#autoload` now correctly calls `main.require(path)` dynamically.
* Hide internal file from user-level backtraces (#1375).
* Show caller information in warnings from the core library (#1375).
* `#require` and `#require_relative` should keep symlinks in `$"` and `__FILE__` (#1383).
* Random seeds now always come directly from `/dev/urandom` for MRI compatibility.
* SIGINFO, SIGEMT and SIGPWR are now defined (#1382).
* Optional and operator assignment expressions now return the value assigned, not the value returned by an assignment method (#1391).
* `WeakRef.new` will now return the correct type of object, even if `WeakRef` is subclassed (#1391).
* Resolving constants in prepended modules failed, this has now been fixed (#1391).
* Send and `Symbol#to_proc` now take account of refinements at their call sites (#1391).
* Better warning when the timezone cannot be found on WSL (#1393).
* Allow special encoding names in `String#force_encoding` and raise an exception on bad encoding names (#1397).
* Fix `Socket.getifaddrs` which would wrongly return an empty array (#1375).
* `Binding` now remembers the file and line at which it was created for `#eval`. This is notably used by `pry`'s `binding.pry`.
* Resolve symlinks in `GEM_HOME` and `GEM_PATH` to avoid related problems (#1383).
* Refactor and fix `#autoload` so other threads see the constant defined while the autoload is in progress (#1332).
* Strings backed by `NativeRope`s now make a copy of the rope when `dup`ed.
* `String#unpack` now taints return strings if the format was tainted, and now does not taint the return array if the format was tainted.
* Lots of fixes to `Array#pack` and `String#unpack` tainting, and a better implementation of `P` and `p`.
* Array literals could evaluate an element twice under some circumstances. This has now been fixed.

Performance:

* Optimize required and optional keyword arguments.
* `rb_enc_to_index` is now faster by eliminating an expensive look-up.

Changes:

* `-Xlog=` now needs log level names to be upper case.
* `-Dtruffleruby.log` and `TRUFFLERUBY_LOG` have been removed - use `-Dpolyglot.log.ruby.level`.
* The log format, handlers, etc are now managed by the Truffle logging system.
* The custom log levels `PERFORMANCE` and `PATCH` have been removed.

# 1.0 RC 4, 18 July 2018

*TruffleRuby was not updated in RC 4*

# 1.0 RC 3, 2 July 2018

New features:

* `is_a?` can be called on foreign objects.

Bug fixes:

* It is no longer needed to have `ruby` in `$PATH` to run the post-install hook.
* `Qnil`/`Qtrue`/`Qfalse`/`Qundef` can now be used as initial value for global variables in C extensions.
* Fixed error message when the runtime libssl has no SSLv2 support (on Ubuntu 16.04 for instance).
* `RbConfig::CONFIG['extra_bindirs']` is now a String as other RbConfig values.
* `SIGPIPE` is correctly caught on SubstrateVM, and the corresponding write() raises `Errno::EPIPE` when the read end of a pipe or socket is closed.
* Use the magic encoding comment for determining the source encoding when using eval().
* Fixed a couple bugs where the encoding was not preserved correctly.

Performance:

* Faster stat()-related calls, by returning the relevant field directly and avoiding extra allocations.
* `rb_str_new()`/`rb_str_new_cstr()` are much faster by avoiding extra copying and allocations.
* `String#{sub,sub!}` are faster in the common case of an empty replacement string.
* Eliminated many unnecessary memory copy operations when reading from `IO` with a delimiter (e.g., `IO#each`), leading to overall improved `IO` reading for common use cases such as iterating through lines in a `File`.
* Use the byte[] of the given Ruby String when calling eval() directly for parsing.

# 1.0 RC 2, 6 June 2018

New features:

* We are now compatible with Ruby 2.4.4.
* `object.class` on a Java `Class` object will give you an object on which you can call instance methods, rather than static methods which is what you get by default.
* The log level can now also be set with `-Dtruffleruby.log=info` or `TRUFFLERUBY_LOG=info`.
* `-Xbacktraces.raise` will print Ruby backtraces whenever an exception is raised.
* `Java.import name` imports Java classes as top-level constants.
* Coercion of foreign numbers to Ruby numbers now works.
* `to_s` works on all foreign objects and calls the Java `toString`.
* `to_str` will try to `UNBOX` and then re-try `to_str`, in order to provoke the unboxing of foreign strings.

Changes:

* The version string now mentions if you're running GraalVM Community Edition (`GraalVM CE`) or GraalVM Enterprise Edition (`GraalVM EE`).
* The inline JavaScript functionality `-Xinline_js` has been removed.
* Line numbers `< 0`, in the various eval methods, are now warned about, because we don't support these at all. Line numbers `> 1` are warned about (at the fine level) but they are shimmed by adding blank lines in front to get to the correct offset. Line numbers starting at `0` are also warned about at the fine level and set to `1` instead.
* The `erb` standard library has been patched to stop using a -1 line number.
* `-Xbacktraces.interleave_java` now includes all the trailing Java frames.
* Objects with a `[]` method, except for `Hash`, now do not return anything for `KEYS`, to avoid the impression that you could `READ` them. `KEYINFO` also returns nothing for these objects, except for `Array` where it returns information on indices.
* `String` now returns `false` for `HAS_KEYS`.
* The supported additional functionality module has been renamed from `Truffle` to `TruffleRuby`. Anything not documented in `doc/user/truffleruby-additions.md` should not be used.
* Imprecise wrong gem directory detection was replaced. TruffleRuby newly marks its gem directories with a marker file, and warns if you try to use TruffleRuby with a gem directory which is lacking the marker.

Bug fixes:

* TruffleRuby on SubstrateVM now correctly determines the system timezone.
* `Kernel#require_relative` now coerces the feature argument to a path and canonicalizes it before requiring, and it now uses the current directory as the directory for a synthetic file name from `#instance_eval`.

# 1.0 RC 1, 17 April 2018

New features:

* The Ruby version has been updated to version 2.3.7.

Security:

* CVE-2018-6914, CVE-2018-8779, CVE-2018-8780, CVE-2018-8777, CVE-2017-17742 and CVE-2018-8778 have been mitigated.

Changes:

* `RubyTruffleError` has been removed and uses replaced with standard exceptions.
* C++ libraries like `libc++` are now not needed if you don't run C++ extensions. `libc++abi` is now never needed. Documentation updated to make it more clear what the minimum requirements for pure Ruby, C extensions, and C++ extensions separately.
* C extensions are now built by default - `TRUFFLERUBY_CEXT_ENABLED` is assumed `true` unless set to `false`.
* The `KEYS` interop message now returns an array of Java strings, rather than Ruby strings. `KEYS` on an array no longer returns indices.
* `HAS_SIZE` now only returns `true` for `Array`.
* A method call on a foreign object that looks like an operator (the method name does not begin with a letter) will call `IS_BOXED` on the object and based on that will possibly `UNBOX` and convert to Ruby.
* Now using the native version of Psych.
* The supported version of LLVM on Oracle Linux has been dropped to 3.8.
* The supported version of Fedora has been dropped to 25, and the supported version of LLVM to 3.8, due to LLVM incompatibilities. The instructions for installing `libssl` have changed to match.

# 0.33, April 2018

New features:

* The Ruby version has been updated to version 2.3.6.
* Context pre-initialization with TruffleRuby `--native`, which significantly improves startup time and loads the `did_you_mean` gem ahead of time.
* The default VM is changed to SubstrateVM, where the startup is significantly better. Use `--jvm` option for full JVM VM.
* The `Truffle::Interop` module has been replaced with a new `Polyglot` module which is designed to use more idiomatic Ruby syntax rather than explicit methods. A [new document](doc/user/polyglot.md) describes polyglot programming at a higher level.
* The `REMOVABLE`, `MODIFIABLE` and `INSERTABLE` Truffle interop key info flags have been implemented.
* `equal?` on foreign objects will check if the underlying objects are equal if both are Java interop objects.
* `delete` on foreign objects will send `REMOVE`, `size` will send `GET_SIZE`, and `keys` will send `KEYS`. `respond_to?(:size)` will send `HAS_SIZE`, `respond_to?(:keys)` will send `HAS_KEYS`.
* Added a new Java-interop API similar to the one in the Nashorn JavaScript implementation, as also implemented by Graal.js. The `Java.type` method returns a Java class object on which you can use normal interop methods. Needs the `--jvm` flag to be used.
* Supported and tested versions of LLVM for different platforms have been more precisely [documented](doc/user/installing-llvm.md).

Changes:

* Interop semantics of `INVOKE`, `READ`, `WRITE`, `KEYS` and `KEY_INFO` have changed significantly, so that `INVOKE` maps to Ruby method calls, `READ` calls `[]` or returns (bound) `Method` objects, and `WRITE` calls `[]=`.

Performance:

* `Dir.glob` is much faster and more memory efficient in cases that can reduce to direct filename lookups.
* `SecureRandom` now defers loading OpenSSL until it's needed, reducing time to load `SecureRandom`.
* `Array#dup` and `Array#shift` have been made constant-time operations by sharing the array storage and keeping a starting index.

Bug fixes:

* Interop key-info works with non-string-like names.

Internal changes:

* Changes to the lexer and translator to reduce regular expression calls.
* Some JRuby sources have been updated to 9.1.13.0.

# 0.32, March 2018

New features:

* A new embedded configuration is used when TruffleRuby is used from another language or application. This disables features like signals which may conflict with the embedding application, and threads which may conflict with other languages, and enables features such as the use of polyglot IO streams.

Performance:

* Conversion of ASCII-only Ruby strings to Java strings is now faster.
* Several operations on multi-byte character strings are now faster.
* Native I/O reads are about 22% faster.

Bug fixes:

* The launcher accepts `--native` and similar options in  the `TRUFFLERUBYOPT` environment variable.

Internal changes:

* The launcher is now part of the TruffleRuby repository, rather than part of the GraalVM repository.
* `ArrayBuilderNode` now uses `ArrayStrategies` and `ArrayMirrors` to remove direct knowledge of array storage.
* `RStringPtr` and `RStringPtrEnd` now report as pointers for interop purposes, fixing several issues with `char *` usage in C extensions.<|MERGE_RESOLUTION|>--- conflicted
+++ resolved
@@ -122,11 +122,8 @@
 * Implemented `rb_tracepoint_new`, `rb_tracepoint_disable`, `rb_tracepoint_enable`, and `rb_tracepoint_enabled_p` (#1450). 
 * Implemented `RbConfig::CONFIG['AR']` and `RbConfig::CONFIG['STRIP']` (#1973).
 * Not yet implemented C API functions are now correctly detected as missing via `mkmf`'s `have_func` (#1980).
-<<<<<<< HEAD
 * Do not define unsupported C-API TracePoint events to let C extensions detect it (#1983).
-=======
 * `IO.copy_stream(in, STDOUT)` now writes to `STDOUT` without buffering like MRI.
->>>>>>> 5b97cba5
 
 Changes:
 
