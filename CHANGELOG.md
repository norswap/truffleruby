# 1.0

# 1.0 RC 7

New features:

* Useful `inspect` strings have been added for more foreign objects.
* The C extension API now defines a preprocessor macro `TRUFFLERUBY`.
* Added the rbconfig/sizeof native extension for better MRI compatibility.

Bug fixes:

* `readline` can now be interrupted by the interrupt signal (Ctrl+C). This fixes
  Ctrl+C to work in IRB.
<<<<<<< HEAD
* Better compatibility with C extensions due to a new "managed struct" type.
* Fixed compilation warnings which produced confusing messages for end users (#1422).
* Improved compatibility with Truffle polyglot STDIO.
* Fixed version check preventing TruffleRuby from working with Bundler 2.0 and
  later (#1413).
* Fixed problem with `Kernel.public_send` not tracking its caller properly (#1425).
=======
* `rb_thread_call_without_gvl()` no longer holds the C-extensions lock.
>>>>>>> 220a39d1

Performance:

* Reduced memory footprint for private/internal AST nodes.
* Increased the number of cases in which string equality checks will become
  compile-time constants.

Changes:

* Many clean-ups to our internal patching mechanism used to make some native
  extensions run on TruffleRuby.
* Removed obsoleted patches for Bundler compatibility now that Bundler 1.16.5
  has built-in support for TruffleRuby.
* Reimplemented exceptions and other APIs that can return a backtrace to use
  Truffle's lazy stacktraces API.

# 1.0 RC 6, September 2018

New features:

* `Polyglot.export` can now be used with primitives, and will now convert
  strings to Java, and `.import` will convert them from Java.
* Implemented `--encoding`, `--external-encoding`, `--internal-encoding`.
* `rb_object_tainted` and similar C functions have been implemented.
* `rb_struct_define_under` has been implemented.
* `RbConfig::CONFIG['sysconfdir']` has been implemented.
* `Etc` has been implemented (#1403).
* The `-Xcexts=false` option disables C extensions.
* Instrumentation such as the CPUSampler reports methods in a clearer way like
  `Foo#bar`, `Gem::Specification.each_spec`, `block in Foo#bar` instead of just
  `bar`, `each_spec`, `block in bar` (which is what MRI displays in backtraces).
* TruffleRuby is now usable as a JSR 223 (`javax.script`) language.
* A migration guide from JRuby (`doc/user/jruby-migration.md`) is now included.
* `kind_of?` works as an alias for `is_a?` on foreign objects.
* Boxed foreign strings unbox on `to_s`, `to_str`, and `inspect`.

Bug fixes:

* Fix false-positive circular warning during autoload.
* Fix Truffle::AtomicReference for `concurrent-ruby`.
* Correctly look up `llvm-link` along `clang` and `opt` so it is no longer
  needed to add LLVM to `PATH` on macOS for Homebrew and MacPorts.
* Fix `alias` to work when in a refinement module (#1394).
* `Array#reject!` no longer truncates the array if the block raises an
  exception for an element.
* WeakRef now has the same inheritance and methods as MRI's version.
* Support `-Wl` linker argument for C extensions. Fixes compilation of`mysql2`
  and `pg`.
* Using `Module#const_get` with a scoped argument will now correctly
  autoload the constant if needed.
* Loaded files are read as raw bytes, rather than as a UTF-8 string and then
  converted back into bytes.
* Return 'DEFAULT' for `Signal.trap(:INT) {}`. Avoids a backtrace when quitting
  a Sinatra server with Ctrl+C.
* Support `Signal.trap('PIPE', 'SYSTEM_DEFAULT')`, used by the gem `rouge`
  (#1411).
* Fix arity checks and handling of arity `-2` for `rb_define_method()`.
* Setting `$SAFE` to a negative value now raises a `SecurityError`.
* The offset of `DATA` is now correct in the presence of heredocs.
* Fix double-loading of the `json` gem, which led to duplicate constant
  definition warnings.
* Fix definition of `RB_NIL_P` to be early enough. Fixes compilation of
  `msgpack`.
* Fix compilation of megamorphic interop calls.
* `Kernel#singleton_methods` now correctly ignores prepended modules of
  non-singleton classes. Fixes loading `sass` when `activesupport` is loaded.
* Object identity numbers should never be negative.

Performance:

* Optimize keyword rest arguments (`def foo(**kwrest)`).
* Optimize rejected (non-Symbol keys) keyword arguments.
* Source `SecureRandom.random_bytes` from `/dev/urandom` rather than OpenSSL.
* C extension bitcode is no longer encoded as Base64 to pass it to Sulong.
* Faster `String#==` using vectorization.

Changes:

* Clarified that all sources that come in from the Polyglot API `eval` method
  will be treated as UTF-8, and cannot be re-interpreted as another encoding
  using a magic comment.
* The `-Xembedded` option can now be set set on the launcher command line.
* The `-Xplatform.native=false` option can now load the core library, by
  enabling `-Xpolyglot.stdio`.
* `$SAFE` and `Thread#safe_level` now cannot be set to `1` - raising an error
  rather than warning as before. `-Xsafe` allows it to be set, but there are
  still no checks.
* Foreign objects are now printed as `#<Foreign:system-identity-hash-code>`,
  except for foreign arrays which are now printed as `#<Foreign [elements...]>`.
* Foreign objects `to_s` now calls `inspect` rather than Java's `toString`.
* The embedded configuration (`-Xembedded`) now warns about features which may
  not work well embedded, such as signals.
* The `-Xsync.stdio` option has been removed - use standard Ruby
  `STDOUT.sync = true` in your program instead.

# 1.0 RC 5, August 2018

New features:

* It is no longer needed to add LLVM (`/usr/local/opt/llvm@4/bin`) to `PATH` on
  macOS.
* Improve error message when LLVM, `clang` or `opt` is missing.
* Automatically find LLVM and libssl with MacPorts on macOS (#1386).
* `--log.ruby.level=` can be used to set the log level from any launcher.
* Add documentation about installing with Ruby managers/installers and how to
  run TruffleRuby in CI such as TravisCI (#1062, #1070).
* `String#unpack1` has been implemented.

Bug fixes:

* Allow any name for constants with `rb_const_get()`/`rb_const_set()` (#1380).
* Fix `defined?` with an autoload constant to not raise but return `nil` if the
  autoload fails (#1377).
* Binary Ruby Strings can now only be converted to Java Strings if they only
  contain US-ASCII characters. Otherwise, they would produce garbled Java
  Strings (#1376).
* `#autoload` now correctly calls `main.require(path)` dynamically.
* Hide internal file from user-level backtraces (#1375).
* Show caller information in warnings from the core library (#1375).
* `#require` and `#require_relative` should keep symlinks in `$"` and
  `__FILE__` (#1383).
* Random seeds now always come directly from `/dev/urandom` for MRI
  compatibility.
* SIGINFO, SIGEMT and SIGPWR are now defined (#1382).
* Optional and operator assignment expressions now return the value
  assigned, not the value returned by an assignment method (#1391).
* `WeakRef.new` will now return the correct type of object, even if `WeakRef` is
  subclassed (#1391).
* Resolving constants in prepended modules failed, this has now been
  fixed (#1391).
* Send and `Symbol#to_proc` now take account of refinements at their call
  sites (#1391).
* Better warning when the timezone cannot be found on WSL (#1393).
* Allow special encoding names in `String#force_encoding` and raise an exception
  on bad encoding names (#1397).
* Fix `Socket.getifaddrs` which would wrongly return an empty array (#1375).
* `Binding` now remembers the file and line at which it was created for `#eval`.
  This is notably used by `pry`'s `binding.pry`.
* Resolve symlinks in `GEM_HOME` and `GEM_PATH` to avoid related problems (#1383).
* Refactor and fix `#autoload` so other threads see the constant defined while
  the autoload is in progress (#1332).
* Strings backed by `NativeRope`s now make a copy of the rope when `dup`ed.
* `String#unpack` now taints return strings if the format was tainted, and
  now does not taint the return array if the format was tainted.
* Lots of fixes to `Array#pack` and `String#unpack` tainting, and a better
  implementation of `P` and `p`.
* Array literals could evaluate an element twice under some
  circumstances. This has now been fixed.

Performance:

* Optimize required and optional keyword arguments.
* `rb_enc_to_index` is now faster by eliminating an expensive look-up.

Changes:

* `-Xlog=` now needs log level names to be upper case.
* `-Dtruffleruby.log` and `TRUFFLERUBY_LOG` have been removed - use
  `-Dpolyglot.log.ruby.level`.
* The log format, handlers, etc are now managed by the Truffle logging system.
* The custom log levels `PERFORMANCE` and `PATCH` have been removed.

# 1.0 RC 4, 18 July 2018

*TruffleRuby was not updated in RC 4*

# 1.0 RC 3, 2 July 2018

New features:

* `is_a?` can be called on foreign objects.

Bug fixes:

* It is no longer needed to have `ruby` in `$PATH` to run the post-install hook.
* `Qnil`/`Qtrue`/`Qfalse`/`Qundef` can now be used as initial value for global
  variables in C extensions.
* Fixed error message when the runtime libssl has no SSLv2 support (on Ubuntu
  16.04 for instance).
* `RbConfig::CONFIG['extra_bindirs']` is now a String as other RbConfig values.
* `SIGPIPE` is correctly caught on SubstrateVM, and the corresponding write()
  raises `Errno::EPIPE` when the read end of a pipe or socket is closed.
* Use the magic encoding comment for determining the source encoding when using
  eval().
* Fixed a couple bugs where the encoding was not preserved correctly.

Performance:

* Faster stat()-related calls, by returning the relevant field directly and
  avoiding extra allocations.
* `rb_str_new()`/`rb_str_new_cstr()` are much faster by avoiding extra copying
  and allocations.
* `String#{sub,sub!}` are faster in the common case of an empty replacement
  string.
* Eliminated many unnecessary memory copy operations when reading from `IO` with
  a delimiter (e.g., `IO#each`), leading to overall improved `IO` reading for
  common use cases such as iterating through lines in a `File`.
* Use the byte[] of the given Ruby String when calling eval() directly for
  parsing.

# 1.0 RC 2, 6 June 2018

New features:

* We are now compatible with Ruby 2.4.4.
* `object.class` on a Java `Class` object will give you an object on which you
  can call instance methods, rather than static methods which is what you get by
  default.
* The log level can now also be set with `-Dtruffleruby.log=info` or
  `TRUFFLERUBY_LOG=info`.
* `-Xbacktraces.raise` will print Ruby backtraces whenever an exception is
  raised.
* `Java.import name` imports Java classes as top-level constants.
* Coercion of foreign numbers to Ruby numbers now works.
* `to_s` works on all foreign objects and calls the Java `toString`.
* `to_str` will try to `UNBOX` and then re-try `to_str`, in order to provoke
  the unboxing of foreign strings.

Changes:

* The version string now mentions if you're running GraalVM Community Edition
  (`GraalVM CE`) or GraalVM Enterprise Edition (`GraalVM EE`).
* The inline JavaScript functionality `-Xinline_js` has been removed.
* Line numbers `< 0`, in the various eval methods, are now warned about, because
  we don't support these at all. Line numbers `> 1` are warned about (at the
  fine level) but the are shimmed by adding blank lines in front to get to the
  correct offset. Line numbers starting at `0` are also warned about at the fine
  level and set to `1` instead.
* The `erb` standard library has been patched to stop using a -1 line number.
* `-Xbacktraces.interleave_java` now includes all the trailing Java frames.
* Objects with a `[]` method, except for `Hash`, now do not return anything
  for `KEYS`, to avoid the impression that you could `READ` them. `KEYINFO`
  also returns nothing for these objects, except for `Array` where it returns
  information on indices.
* `String` now returns `false` for `HAS_KEYS`.
* The supported additional functionality module has been renamed from `Truffle`
  to `TruffleRuby`. Anything not documented in
  `doc/user/truffleruby-additions.md` should not be used.
* Imprecise wrong gem directory detection was replaced. TruffleRuby newly marks
  its gem directories with a marker file, and warns if you try to use 
  TruffleRuby with a gem directory which is lacking the marker. 

Bug fixes:

* TruffleRuby on SubstrateVM now correctly determines the system timezone.
* `Kernel#require_relative` now coerces the feature argument to a path and
  canonicalizes it before requiring, and it now uses the current directory as
  the directory for a synthetic file name from `#instance_eval`.

# 1.0 RC 1, 17 April 2018

New features:

* The Ruby version has been updated to version 2.3.7.

Security:

* CVE-2018-6914, CVE-2018-8779, CVE-2018-8780, CVE-2018-8777, CVE-2017-17742
  and CVE-2018-8778 have been mitigated.

Changes:

* `RubyTruffleError` has been removed and uses replaced with standard
  exceptions.
* C++ libraries like `libc++` are now not needed if you don't run C++
  extensions. `libc++abi` is now never needed. Documentation updated to make it
  more clear what the minimum requirements for pure Ruby, C extensions, and C++
  extensions separately.
* C extensions are now built by default - `TRUFFLERUBY_CEXT_ENABLED` is assumed
  `true` unless set to `false`.
* The `KEYS` interop message now returns an array of Java strings, rather than
  Ruby strings. `KEYS` on an array no longer returns indices.
* `HAS_SIZE` now only returns `true` for `Array`.
* A method call on a foreign object that looks like an operator (the method name
  does not begin with a letter) will call `IS_BOXED` on the object and based on
  that will possibly `UNBOX` and convert to Ruby.
* Now using the native version of Psych.
* The supported version of LLVM on Oracle Linux has been dropped to 3.8.
* The supported version of Fedora has been dropped to 25, and the supported
  version of LLVM to 3.8, due to LLVM incompatibilities. The instructions for
  installing `libssl` have changed to match.

# 0.33, April 2018

New features:

* The Ruby version has been updated to version 2.3.6.
* Context pre-initialization with TruffleRuby `--native`, which significantly
  improves startup time and loads the `did_you_mean` gem ahead of time.
* The default VM is changed to SubstrateVM, where the startup is significantly 
  better. Use `--jvm` option for full JVM VM.
* The `Truffle::Interop` module has been replaced with a new `Polyglot` module
  which is designed to use more idiomatic Ruby syntax rather than explicit
  methods. A [new document](doc/user/polyglot.md) describes polyglot programming
  at a higher level.
* The `REMOVABLE`, `MODIFIABLE` and `INSERTABLE` Truffle interop key info flags
  have been implemented.
* `equal?` on foreign objects will check if the underlying objects are equal
  if both are Java interop objects.
* `delete` on foreign objects will send `REMOVE`, `size` will send `GET_SIZE`,
  and `keys` will send `KEYS`. `respond_to?(:size)` will send `HAS_SIZE`,
  `respond_to?(:keys)` will send `HAS_KEYS`.
* Added a new Java-interop API similar to the one in the Nashorn JavaScript
  implementation, as also implemented by Graal.js. The `Java.type` method
  returns a Java class object on which you can use normal interop methods. Needs
  the `--jvm` flag to be used.
* Supported and tested versions of LLVM for different platforms have been more
  precisely [documented](doc/user/installing-llvm.md).

Changes:

* Interop semantics of `INVOKE`, `READ`, `WRITE`, `KEYS` and `KEY_INFO` have
  changed significantly, so that `INVOKE` maps to Ruby method calls, `READ`
  calls `[]` or returns (bound) `Method` objects, and `WRITE` calls `[]=`.

Performance:

* `Dir.glob` is much faster and more memory efficient in cases that can reduce
  to direct filename lookups.
* `SecureRandom` now defers loading OpenSSL until it's needed, reducing time to
  load `SecureRandom`.
* `Array#dup` and `Array#shift` have been made constant-time operations by
  sharing the array storage and keeping a starting index.

Bug fixes:

* Interop key-info works with non-string-like names.

Internal changes:

* Changes to the lexer and translator to reduce regular expression calls.
* Some JRuby sources have been updated to 9.1.13.0.

# 0.32, March 2018

New features:

* A new embedded configuration is used when TruffleRuby is used from another
  language or application. This disables features like signals which may
  conflict with the embedding application, and threads which may conflict with
  other languages, and enables features such as the use of polyglot IO streams.

Performance:

* Conversion of ASCII-only Ruby strings to Java strings is now faster.
* Several operations on multi-byte character strings are now faster.
* Native I/O reads are ~22% faster.

Bug fixes:

* The launcher accepts `--native` and similar options in  the `TRUFFLERUBYOPT`
environment variable.

Internal changes:

* The launcher is now part of the TruffleRuby repository, rather than part of
the GraalVM repository.
* `ArrayBuilderNode` now uses `ArrayStrategies` and `ArrayMirrors` to remove
direct knowledge of array storage.
* `RStringPtr` and `RStringPtrEnd` now report as pointers for interop purposes,
fixing several issues with `char *` usage in C extensions.<|MERGE_RESOLUTION|>--- conflicted
+++ resolved
@@ -12,16 +12,13 @@
 
 * `readline` can now be interrupted by the interrupt signal (Ctrl+C). This fixes
   Ctrl+C to work in IRB.
-<<<<<<< HEAD
 * Better compatibility with C extensions due to a new "managed struct" type.
 * Fixed compilation warnings which produced confusing messages for end users (#1422).
 * Improved compatibility with Truffle polyglot STDIO.
 * Fixed version check preventing TruffleRuby from working with Bundler 2.0 and
   later (#1413).
 * Fixed problem with `Kernel.public_send` not tracking its caller properly (#1425).
-=======
 * `rb_thread_call_without_gvl()` no longer holds the C-extensions lock.
->>>>>>> 220a39d1
 
 Performance:
 
