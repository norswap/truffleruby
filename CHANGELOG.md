--- conflicted
+++ resolved
@@ -83,11 +83,8 @@
 * Implemented `rb_gc_latest_gc_info` (#1937).
 * Implemented `RBASIC_CLASS` (#1935).
 * Yield 2 arguments for `Hash#map` if the arity of the block is > 1 (#1944).
-<<<<<<< HEAD
 * Add all `Errno` constants to match MRI, needed by recent RubyGems.
-=======
 * Silence `ruby_dep` warnings since that gem is unmaintained.
->>>>>>> b88bae6a
 
 Changes:
 
