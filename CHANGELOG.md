--- conflicted
+++ resolved
@@ -24,11 +24,8 @@
 * Fixed `puts` for a foreign objects, e.g. `puts Polyglot.eval('js', '[]')` (#1881) 
 * Fixed `Exception#full_message` implementation.
 * Updated `Kernel.Complex()` to handle the `exception: false` parameter.
-<<<<<<< HEAD
 * Fixed `Kernel#dup` to return self for `Complex` and `Rational` objects.
-=======
 * Updated `Kernel.Float()` to handle the `exception: false` parameter.
->>>>>>> 1aadff37
 
 Compatibility:
 
