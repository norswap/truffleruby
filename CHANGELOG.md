--- conflicted
+++ resolved
@@ -33,14 +33,11 @@
 
 * Implemented `-p` CLI option.
 * Implemented "instance variable not initialized" warning.
-<<<<<<< HEAD
 * Implemented `-p` and `-a` CLI options.
 * Make `Kernel#{caller, caller_locations}` and `Thread#backtrace_locations` compatible with endless ranges.
 * Implemented `Dir#each_child`.
 * Implemented `Kernel.{chomp, chop}` and `Kernel#{chomp, chop}`.
-=======
 * Implemented `-p` and `-a`, and `-l` CLI options.
->>>>>>> 9a078dda
 
 Performance:
 
