--- conflicted
+++ resolved
@@ -2,16 +2,13 @@
 
 # 1.0 RC 7
 
-<<<<<<< HEAD
 Bug fixes:
 
 * `readline` can now be interrupted by the interrupt signal (Ctrl+C). This fixes
   Ctrl+C to work in IRB.
-=======
 New features:
 
 * Useful `inspect` strings have been added for more foreign objects.
->>>>>>> 195f9b64
 
 # 1.0 RC 6
 
