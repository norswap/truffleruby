# 20.0.0 beta 1

Bug fixes:

* Fixed `BigDecimal#{clone,dup}` so it now just returns the receiver, per Ruby 2.5+ semantics (#1680).
* Fixed creating `BigDecimal` instances from non-finite `Float` values (#1685).
* Fixed `BigDecimal#inspect` output for non-finite values (e.g, NaN or -Infinity) (#1683).
* Added missing `BigDecimal` constant definitions (#1684).
* Implemented `rb_eval_string_protect`.
* Fixed `rb_get_kwargs` to correctly handle optional and rest arguments.
* Calling `Kernel#raise` with a raised exception will no longer set the cause of the exception to itself (#1682).
* Return a `FFI::Function` correctly for functions returning a callback.
* Convert to intuitive Ruby exceptions when INVOKE fails (#1690).
* Implemented `FFI::Pointer#clear` (#1687).
* Procs will now yield to the block in their declaration context even when called with a block argument (#1657).
* Fixed problems with calling POSIX methods if `Symbol#[]` is redefined (#1665).
<<<<<<< HEAD
* Fixed sharing of `Array` and `Hash` elements for thread-safety of objects (#1601).
=======
* Fix `TCPServer#accept` to set `#do_not_reverse_lookup` correctly on the created `TCPSocket`.
>>>>>>> 865c8a3c

Compatibility

* `String#-@` now performs string deduplication (#1608).
* `Hash#merge` now preserves the key order from the original hash for merged values (#1650).
* Coerce values given to `FFI::Pointer` methods.
* `FrozenError` is now defined and is used for `can't modify frozen` object exceptions.
* `StringIO` is now available by default like in MRI, because it is required by RubyGems.

Changes:

* Hash code calculation has been improved to reduce hash collisions for `Hash` and other cases.

# 19.0.0, May 2019

*Ruby is an experimental language in the GraalVM 19.0.0 release*

Bug fixes:

* The debugger now sees global variables as the global scope.
* Temporary variables are no longer visible in the debugger.
* Setting breakpoints on some lines has been fixed.
* The OpenSSL C extension is now always recompiled, fixing various bugs when using the extension (e.g., when using Bundler in TravisCI) (#1676, #1627, #1632).
* Initialize `$0` when not run from the 'ruby' launcher, which is needed to `require` gems (#1653).

Compatibility:

* `do...end` blocks can now have `rescue/else/ensure` clauses like MRI (#1618).

Changes:

* `TruffleRuby.sulong?` has been replaced by `TruffleRuby.cexts?`, and `TruffleRuby.graal?` has been replaced by `TruffleRuby.jit?`. The old methods will continue to work for now, but will produce warnings, and will be removed at a future release.

# 1.0 RC 16, 19 April 2019

Bug fixes:

* Fixed `Hash#merge` with no arguments to return a new copy of the receiver (#1645).
* Fixed yield with a splat and keyword arguments (#1613).
* Fixed `rb_scan_args` to correctly handle kwargs in combination with optional args.
* Many fixes for `FFI::Pointer` to be more compatible with the `ffi` gem.

New features:

* Rounding modes have been implemented or improved for `Float`, `Rational`, `BigDecimal` (#1509).
* Support Homebrew installed in other prefixes than `/usr/local` (#1583).
* Added a pure-Ruby implementation of FFI which passes almost all Ruby FFI specs (#1529, #1524).

Changes:

* Support for the Darkfish theme for RDoc generation has been removed.

Compatibility:

* The `KeyError` raised from `ENV#fetch` and `Hash#fetch` now matches MRI's message formatting (#1633).
* Add the missing `key` and `receiver` values to `KeyError` raised from `ENV#fetch`.
* `String#unicode_normalize` has been moved to the core library like in MRI.
* `StringScanner` will now match a regexp beginning with `^` even when not scanning from the start of the string.
* `Module#define_method` is now public like in MRI.
* `Kernel#warn` now supports the `uplevel:` keyword argument.

# 1.0 RC 15, 5 April 2019

Bug fixes:

* Improved compatibility with MRI's `Float#to_s` formatting (#1626).
* Fixed `String#inspect` when the string uses a non-UTF-8 ASCII-compatible encoding and has non-ASCII characters.
* Fixed `puts` for strings with non-ASCII-compatible encodings.
* `rb_protect` now returns `Qnil` when an error occurs.
* Fixed a race condition when using the interpolate-once (`/o`) modifier in regular expressions.
* Calling `StringIO#close` multiple times no longer raises an exception (#1640).
* Fixed a bug in include file resolution when compiling C extensions.

New features:

* `Process.clock_getres` has been implemented.

Changes:

* `debug`, `profile`, `profiler`, which were already marked as unsupported, have been removed.
* Our experimental JRuby-compatible Java interop has been removed - use `Polyglot` and `Java` instead.
* The Trufle handle patches applied to `psych` C extension have now been removed.
* The `rb_tr_handle_*` functions have been removed as they are no longer used in any C extension patches.
* Underscores and dots in options have become hyphens, so `--exceptions.print_uncaught_java` is now `--exceptions-print-uncaught-java`, for example.
* The `rb_tr_handle_*` functions have been removed as they are no longer used in any C extension patches.

Bug fixes:

* `autoload :C, "path"; require "path"` now correctly triggers the autoload.
* Fixed `UDPSocket#bind` to specify family and socktype when resolving address.
* The `shell` standard library can now be `require`-d.
* Fixed a bug where `for` could result in a `NullPointerException` when trying to assign the iteration variable.
* Existing global variables can now become aliases of other global variables (#1590).

Compatibility:

* ERB now uses StringScanner and not the fallback, like on MRI. As a result `strscan` is required by `require 'erb'` (#1615).
* Yield different number of arguments for `Hash#each` and `Hash#each_pair` based on the block arity like MRI (#1629).
* Add support for the `base` keyword argument to `Dir.{[], glob}`.

# 1.0 RC 14, 18 March 2019

Updated to Ruby 2.6.2.

Bug fixes:

* Implement `rb_io_wait_writable` (#1586).
* Fixed error when using arrows keys first within `irb` or `pry` (#1478, #1486).
* Coerce the right hand side for all `BigDecimal` operations (#1598).
* Combining multiple `**` arguments containing duplicate keys produced an incorrect hash. This has now been fixed (#1469).
* `IO#read_nonblock` now returns the passed buffer object, if one is supplied.
* Worked out autoloading issue (#1614).

New features:

* Implemented `String#delete_prefix`, `#delete_suffix`, and related methods.
* Implemented `Dir.children` and `Dir#children`.
* Implemented `Integer#sqrt`.

Changes:

* `-Xoptions` has been removed - use `--help:languages` instead.
* `-Xlog=` has been removed - use `--log.level=` instead.
* `-J` has been removed - use `--vm.` instead.
* `-J-cp lib.jar` and so on have removed - use `--vm.cp=lib.jar` or `--vm.classpath=lib.jar` instead.
* `--jvm.` and `--native.` have been deprecated, use `--vm.` instead to pass VM options.
* `-Xoption=value` has been removed - use `--option=value` instead.
* The `-X` option now works as in MRI.
* `--help:debug` is now `--help:internal`.
* `ripper` is still not implemented, but the module now exists and has some methods that are implemented as no-ops.

# 1.0 RC 13, 5 March 2019

Note that as TruffleRuby RC 13 is built on Ruby 2.4.4 it is still vulnerable to CVE-2018-16395. This will be fixed in the next release.

New features:

* Host interop with Java now works on SubstrateVM too.

Bug fixes:

* Fixed `Enumerator::Lazy` which wrongly rescued `StandardError` (#1557).
* Fixed several problems with `Numeric#step` related to default arguments, infinite sequences, and bad argument types (#1520).
* Fixed incorrect raising of `ArgumentError` with `Range#step` when at least one component of the `Range` is `Float::INFINITY` (#1503).
* Fixed the wrong encoding being associated with certain forms of heredoc strings (#1563).
* Call `#coerce` on right hand operator if `BigDecimal` is the left hand operator (#1533).
* Fixed return type of division of `Integer.MIN_VALUE` and `Long.MIN_VALUE` by -1 (#1581).
* `Exception#cause` is now correctly set for internal exceptions (#1560).
* `rb_num2ull` is now implemented as well as being declared in the `ruby.h` header (#1573).
* `rb_sym_to_s` is now implemented (#1575).
* `R_TYPE_P` now returns the type number for a wider set of Ruby objects (#1574).
* `rb_fix2str` has now been implemented.
* `rb_protect` will now work even if `NilClass#==` has been redefined.
* `BigDecimal` has been moved out of the `Truffle` module to match MRI.
* `StringIO#puts` now correctly handles `to_s` methods which do not return strings (#1577).
* `Array#each` now behaves like MRI when the array is modified (#1580).
* Clarified that `$SAFE` can never be set to a non-zero value.
* Fix compatibility with RubyGems 3 (#1558).
* `Kernel#respond_to?` now returns false if a method is protected and the `include_all` argument is false (#1568).

Changes:

* `TRUFFLERUBY_CEXT_ENABLED` is no longer supported and C extensions are now always built, regardless of the value of this environment variable.
* Getting a substring of a string created by a C extension now uses less memory as only the requested portion will be copied to a managed string.
* `-Xoptions` has been deprecated and will be removed - use `--help:languages` instead.
* `-Xlog=` has been deprecated and will be removed - use `--log.level=` instead.
* `-J` has been deprecated and will be removed - use `--jvm.` instead.
* `-J-cp lib.jar` and so on have been deprecated and will be removed - use `--jvm.cp=lib.jar` or `--jvm.classpath=lib.jar` instead.
* `-J-cmd`, `--jvm.cmd`, `JAVA_HOME`, `JAVACMD`, and `JAVA_OPTS` do not work in any released configuration of TruffleRuby, so have been removed.
* `-Xoption=value` has been deprecated and will be removed - use `--option=value` instead.
* `TracePoint` now raises an `ArgumentError` for unsupported events.
* `TracePoint.trace` and `TracePoint#inspect` have been implemented.

Compatibility:

* Improved the exception when an `-S` file isn't found.
* Removed the message from exceptions raised by bare `raise` to better match MRI (#1487).
* `TracePoint` now handles the `:class` event.

Performance:

* Sped up `String` handling in native extensions, quite substantially in some cases, by reducing conversions between native and managed strings and allowing for mutable metadata in native strings.

# 1.0 RC 12, 4 February 2019

Bug fixes:

* Fixed a bug with `String#lines` and similar methods with multibyte characters (#1543).
* Fixed an issue with `String#{encode,encode!}` double-processing strings using XML conversion options and a new destination encoding (#1545).
* Fixed a bug where a raised cloned exception would be caught as the original exception (#1542).
* Fixed a bug with `StringScanner` and patterns starting with `^` (#1544).
* Fixed `Enumerable::Lazy#uniq` with infinite streams (#1516).

Compatibility:

* Change to a new system for handling Ruby objects in C extensions which greatly increases compatibility with MRI.
* Implemented `BigDecimal#to_r` (#1521).
* `Symbol#to_proc` now returns `-1` like on MRI (#1462).

# 1.0 RC 11, 15 January 2019

New features:

* macOS clocks `CLOCK_MONOTONIC_RAW`, `_MONOTONIC_RAW_APPROX`, `_UPTIME_RAW`, `_UPTIME_RAW_APPROX`, and `_PROCESS_CPUTIME_ID` have been implemented (#1480).
* TruffleRuby now automatically detects native access and threading permissions from the `Context` API, and can run code with no permissions given (`Context.create()`).

Bug fixes:

* FFI::Pointer now does the correct range checks for signed and unsigned values.
* Allow signal `0` to be used with `Process.kill` (#1474).
* `IO#dup` now properly sets the new `IO` instance to be close-on-exec.
* `IO#reopen` now properly resets the receiver to be close-on-exec.
* `StringIO#set_encoding` no longer raises an exception if the underlying `String` is frozen (#1473).
* Fix handling of `Symbol` encodings in `Marshal#dump` and `Marshal#load` (#1530).

Compatibility:

* Implemented `Dir.each_child`.
* Adding missing support for the `close_others` option to `exec` and `spawn`.
* Implemented the missing `MatchData#named_captures` method (#1512).

Changes:

* `Process::CLOCK_` constants have been given the same value as in standard Ruby.

Performance:

* Sped up accesses to native memory through FFI::Pointer.
* All core files now make use of frozen `String` literals, reducing the number of `String` allocations for core methods.
* New -Xclone.disable option to disable all manual cloning.

# 1.0 RC 10, 5 December 2018

New features:

* The `nkf` and `kconv` standard libraries were added (#1439).
* `Mutex` and `ConditionVariable` have a new fast path for acquiring locks that are unlocked.
* `Queue` and `SizedQueue`, `#close` and `#closed?`, have been implemented.
* `Kernel#clone(freeze)` has been implemented (#1454).
* `Warning.warn` has been implemented (#1470).
* `Thread.report_on_exception` has been implemented (#1476).
* The emulation symbols for `Process.clock_gettime` have been implemented.

Bug fixes:

* Added `rb_eEncodingError` for C extensions (#1437).
* Fixed race condition when creating threads (#1445).
* Handle `exception: false` for IO#write_nonblock (#1457).
* `File.expand_path` now raises an exception for a non-absolute user-home.
* `ArgumentError` messages now better match MRI (#1467).
* Added support for `:float_millisecond`, `:millisecond`, and `:second` time units to `Process.clock_gettime` (#1468).
* Fixed backtrace of re-raised exceptions (#1459).
* Updated an exception message in Psych related to loading a non-existing class so that it now matches MRI.
* Fixed a JRuby-style Java interop compatibility issue seen in `test-unit`.
* Fixed problem with calling `warn` if `$stderr` has been reassigned.
* Fixed definition of `RB_ENCODING_GET_INLINED` (#1440).

Changes:

* Timezone messages are now logged at `CONFIG` level, use `-Xlog=CONFIG` to debug if the timezone is incorrectly shown as `UTC`.

# 1.0 RC 9, 5 November 2018

Security:

* CVE-2018-16396, *tainted flags are not propagated in Array#pack and String#unpack with some directives* has been mitigated by adding additional taint operations.

New features:

* LLVM for Oracle Linux 7 can now be installed without building from source.

Bug fixes:

* Times can now be created with UTC offsets in `+/-HH:MM:SS` format.
* `Proc#to_s` now has `ASCII-8BIT` as its encoding instead of the incorrect `UTF-8`.
* `String#%` now has the correct encoding for `UTF-8` and `US-ASCII` format strings, instead of the incorrect `ASCII-8BIT`.
* Updated `BigDecimal#to_s` to use `e` instead of `E` for exponent notation.
* Fixed `BigDecimal#to_s` to allow `f` as a format flag to indicate conventional floating point notation. Previously only `F` was allowed.

Changes:

* The supported version of LLVM for Oracle Linux has been updated from 3.8 to 4.0.
* `mysql2` is now patched to avoid a bug in passing `NULL` to `rb_scan_args`, and now passes the majority of its test suite.
* The post-install script now automatically detects if recompiling the OpenSSL C extension is needed. The post-install script should always be run in TravisCI as well, see `doc/user/standalone-distribution.md`.
* Detect when the system libssl is incompatible more accurately and add instructions on how to recompile the extension.

# 1.0 RC 8, 19 October 2018

New features:

* `Java.synchronized(object) { }` and `TruffleRuby.synchronized(object) { }` methods have been added.
* Added a `TruffleRuby::AtomicReference` class.
* Ubuntu 18.04 LTS is now supported.
* macOS 10.14 (Mojave) is now supported.

Changes:

* Random seeds now use Java's `NativePRNGNonBlocking`.
* The supported version of Fedora is now 28, upgraded from 25.
* The FFI gem has been updated from 1.9.18 to 1.9.25.
* JCodings has been updated from 1.0.30 to 1.0.40.
* Joni has been updated from 2.1.16 to 2.1.25.

Performance:

* Performance of setting the last exception on a thread has now been improved.

# 1.0 RC 7, 3 October 2018

New features:

* Useful `inspect` strings have been added for more foreign objects.
* The C extension API now defines a preprocessor macro `TRUFFLERUBY`.
* Added the rbconfig/sizeof native extension for better MRI compatibility.
* Support for `pg` 1.1. The extension now compiles successfully, but may still have issues with some datatypes.

Bug fixes:

* `readline` can now be interrupted by the interrupt signal (Ctrl+C). This fixes Ctrl+C to work in IRB.
* Better compatibility with C extensions due to a new "managed struct" type.
* Fixed compilation warnings which produced confusing messages for end users (#1422).
* Improved compatibility with Truffle polyglot STDIO.
* Fixed version check preventing TruffleRuby from working with Bundler 2.0 and later (#1413).
* Fixed problem with `Kernel.public_send` not tracking its caller properly (#1425).
* `rb_thread_call_without_gvl()` no longer holds the C-extensions lock.
* Fixed `caller_locations` when called inside `method_added`.
* Fixed `mon_initialize` when called inside `initialize_copy` (#1428).
* `Mutex` correctly raises a `TypeError` when trying to serialize with `Marshal.dump`.

Performance:

* Reduced memory footprint for private/internal AST nodes.
* Increased the number of cases in which string equality checks will become compile-time constants.
* Major performance improvement for exceptional paths where the rescue body does not access the exception object (e.g., `x.size rescue 0`).

Changes:

* Many clean-ups to our internal patching mechanism used to make some native extensions run on TruffleRuby.
* Removed obsoleted patches for Bundler compatibility now that Bundler 1.16.5 has built-in support for TruffleRuby.
* Reimplemented exceptions and other APIs that can return a backtrace to use Truffle's lazy stacktraces API.

# 1.0 RC 6, 3 September 2018

New features:

* `Polyglot.export` can now be used with primitives, and will now convert strings to Java, and `.import` will convert them from Java.
* Implemented `--encoding`, `--external-encoding`, `--internal-encoding`.
* `rb_object_tainted` and similar C functions have been implemented.
* `rb_struct_define_under` has been implemented.
* `RbConfig::CONFIG['sysconfdir']` has been implemented.
* `Etc` has been implemented (#1403).
* The `-Xcexts=false` option disables C extensions.
* Instrumentation such as the CPUSampler reports methods in a clearer way like `Foo#bar`, `Gem::Specification.each_spec`, `block in Foo#bar` instead of just `bar`, `each_spec`, `block in bar` (which is what MRI displays in backtraces).
* TruffleRuby is now usable as a JSR 223 (`javax.script`) language.
* A migration guide from JRuby (`doc/user/jruby-migration.md`) is now included.
* `kind_of?` works as an alias for `is_a?` on foreign objects.
* Boxed foreign strings unbox on `to_s`, `to_str`, and `inspect`.

Bug fixes:

* Fix false-positive circular warning during autoload.
* Fix Truffle::AtomicReference for `concurrent-ruby`.
* Correctly look up `llvm-link` along `clang` and `opt` so it is no longer needed to add LLVM to `PATH` on macOS for Homebrew and MacPorts.
* Fix `alias` to work when in a refinement module (#1394).
* `Array#reject!` no longer truncates the array if the block raises an exception for an element.
* WeakRef now has the same inheritance and methods as MRI's version.
* Support `-Wl` linker argument for C extensions. Fixes compilation of`mysql2` and `pg`.
* Using `Module#const_get` with a scoped argument will now correctly autoload the constant if needed.
* Loaded files are read as raw bytes, rather than as a UTF-8 string and then converted back into bytes.
* Return 'DEFAULT' for `Signal.trap(:INT) {}`. Avoids a backtrace when quitting a Sinatra server with Ctrl+C.
* Support `Signal.trap('PIPE', 'SYSTEM_DEFAULT')`, used by the gem `rouge` (#1411).
* Fix arity checks and handling of arity `-2` for `rb_define_method()`.
* Setting `$SAFE` to a negative value now raises a `SecurityError`.
* The offset of `DATA` is now correct in the presence of heredocs.
* Fix double-loading of the `json` gem, which led to duplicate constant definition warnings.
* Fix definition of `RB_NIL_P` to be early enough. Fixes compilation of `msgpack`.
* Fix compilation of megamorphic interop calls.
* `Kernel#singleton_methods` now correctly ignores prepended modules of non-singleton classes. Fixes loading `sass` when `activesupport` is loaded.
* Object identity numbers should never be negative.

Performance:

* Optimize keyword rest arguments (`def foo(**kwrest)`).
* Optimize rejected (non-Symbol keys) keyword arguments.
* Source `SecureRandom.random_bytes` from `/dev/urandom` rather than OpenSSL.
* C extension bitcode is no longer encoded as Base64 to pass it to Sulong.
* Faster `String#==` using vectorization.

Changes:

* Clarified that all sources that come in from the Polyglot API `eval` method will be treated as UTF-8, and cannot be re-interpreted as another encoding using a magic comment.
* The `-Xembedded` option can now be set set on the launcher command line.
* The `-Xplatform.native=false` option can now load the core library, by enabling `-Xpolyglot.stdio`.
* `$SAFE` and `Thread#safe_level` now cannot be set to `1` - raising an error rather than warning as before. `-Xsafe` allows it to be set, but there are still no checks.
* Foreign objects are now printed as `#<Foreign:system-identity-hash-code>`, except for foreign arrays which are now printed as `#<Foreign [elements...]>`.
* Foreign objects `to_s` now calls `inspect` rather than Java's `toString`.
* The embedded configuration (`-Xembedded`) now warns about features which may not work well embedded, such as signals.
* The `-Xsync.stdio` option has been removed - use standard Ruby `STDOUT.sync = true` in your program instead.

# 1.0 RC 5, 3 August 2018

New features:

* It is no longer needed to add LLVM (`/usr/local/opt/llvm@4/bin`) to `PATH` on macOS.
* Improve error message when LLVM, `clang` or `opt` is missing.
* Automatically find LLVM and libssl with MacPorts on macOS (#1386).
* `--log.ruby.level=` can be used to set the log level from any launcher.
* Add documentation about installing with Ruby managers/installers and how to run TruffleRuby in CI such as TravisCI (#1062, #1070).
* `String#unpack1` has been implemented.

Bug fixes:

* Allow any name for constants with `rb_const_get()`/`rb_const_set()` (#1380).
* Fix `defined?` with an autoload constant to not raise but return `nil` if the autoload fails (#1377).
* Binary Ruby Strings can now only be converted to Java Strings if they only contain US-ASCII characters. Otherwise, they would produce garbled Java Strings (#1376).
* `#autoload` now correctly calls `main.require(path)` dynamically.
* Hide internal file from user-level backtraces (#1375).
* Show caller information in warnings from the core library (#1375).
* `#require` and `#require_relative` should keep symlinks in `$"` and `__FILE__` (#1383).
* Random seeds now always come directly from `/dev/urandom` for MRI compatibility.
* SIGINFO, SIGEMT and SIGPWR are now defined (#1382).
* Optional and operator assignment expressions now return the value assigned, not the value returned by an assignment method (#1391).
* `WeakRef.new` will now return the correct type of object, even if `WeakRef` is subclassed (#1391).
* Resolving constants in prepended modules failed, this has now been fixed (#1391).
* Send and `Symbol#to_proc` now take account of refinements at their call sites (#1391).
* Better warning when the timezone cannot be found on WSL (#1393).
* Allow special encoding names in `String#force_encoding` and raise an exception on bad encoding names (#1397).
* Fix `Socket.getifaddrs` which would wrongly return an empty array (#1375).
* `Binding` now remembers the file and line at which it was created for `#eval`. This is notably used by `pry`'s `binding.pry`.
* Resolve symlinks in `GEM_HOME` and `GEM_PATH` to avoid related problems (#1383).
* Refactor and fix `#autoload` so other threads see the constant defined while the autoload is in progress (#1332).
* Strings backed by `NativeRope`s now make a copy of the rope when `dup`ed.
* `String#unpack` now taints return strings if the format was tainted, and now does not taint the return array if the format was tainted.
* Lots of fixes to `Array#pack` and `String#unpack` tainting, and a better implementation of `P` and `p`.
* Array literals could evaluate an element twice under some circumstances. This has now been fixed.

Performance:

* Optimize required and optional keyword arguments.
* `rb_enc_to_index` is now faster by eliminating an expensive look-up.

Changes:

* `-Xlog=` now needs log level names to be upper case.
* `-Dtruffleruby.log` and `TRUFFLERUBY_LOG` have been removed - use `-Dpolyglot.log.ruby.level`.
* The log format, handlers, etc are now managed by the Truffle logging system.
* The custom log levels `PERFORMANCE` and `PATCH` have been removed.

# 1.0 RC 4, 18 July 2018

*TruffleRuby was not updated in RC 4*

# 1.0 RC 3, 2 July 2018

New features:

* `is_a?` can be called on foreign objects.

Bug fixes:

* It is no longer needed to have `ruby` in `$PATH` to run the post-install hook.
* `Qnil`/`Qtrue`/`Qfalse`/`Qundef` can now be used as initial value for global variables in C extensions.
* Fixed error message when the runtime libssl has no SSLv2 support (on Ubuntu 16.04 for instance).
* `RbConfig::CONFIG['extra_bindirs']` is now a String as other RbConfig values.
* `SIGPIPE` is correctly caught on SubstrateVM, and the corresponding write() raises `Errno::EPIPE` when the read end of a pipe or socket is closed.
* Use the magic encoding comment for determining the source encoding when using eval().
* Fixed a couple bugs where the encoding was not preserved correctly.

Performance:

* Faster stat()-related calls, by returning the relevant field directly and avoiding extra allocations.
* `rb_str_new()`/`rb_str_new_cstr()` are much faster by avoiding extra copying and allocations.
* `String#{sub,sub!}` are faster in the common case of an empty replacement string.
* Eliminated many unnecessary memory copy operations when reading from `IO` with a delimiter (e.g., `IO#each`), leading to overall improved `IO` reading for common use cases such as iterating through lines in a `File`.
* Use the byte[] of the given Ruby String when calling eval() directly for parsing.

# 1.0 RC 2, 6 June 2018

New features:

* We are now compatible with Ruby 2.4.4.
* `object.class` on a Java `Class` object will give you an object on which you can call instance methods, rather than static methods which is what you get by default.
* The log level can now also be set with `-Dtruffleruby.log=info` or `TRUFFLERUBY_LOG=info`.
* `-Xbacktraces.raise` will print Ruby backtraces whenever an exception is raised.
* `Java.import name` imports Java classes as top-level constants.
* Coercion of foreign numbers to Ruby numbers now works.
* `to_s` works on all foreign objects and calls the Java `toString`.
* `to_str` will try to `UNBOX` and then re-try `to_str`, in order to provoke the unboxing of foreign strings.

Changes:

* The version string now mentions if you're running GraalVM Community Edition (`GraalVM CE`) or GraalVM Enterprise Edition (`GraalVM EE`).
* The inline JavaScript functionality `-Xinline_js` has been removed.
* Line numbers `< 0`, in the various eval methods, are now warned about, because we don't support these at all. Line numbers `> 1` are warned about (at the fine level) but they are shimmed by adding blank lines in front to get to the correct offset. Line numbers starting at `0` are also warned about at the fine level and set to `1` instead.
* The `erb` standard library has been patched to stop using a -1 line number.
* `-Xbacktraces.interleave_java` now includes all the trailing Java frames.
* Objects with a `[]` method, except for `Hash`, now do not return anything for `KEYS`, to avoid the impression that you could `READ` them. `KEYINFO` also returns nothing for these objects, except for `Array` where it returns information on indices.
* `String` now returns `false` for `HAS_KEYS`.
* The supported additional functionality module has been renamed from `Truffle` to `TruffleRuby`. Anything not documented in `doc/user/truffleruby-additions.md` should not be used.
* Imprecise wrong gem directory detection was replaced. TruffleRuby newly marks its gem directories with a marker file, and warns if you try to use TruffleRuby with a gem directory which is lacking the marker.

Bug fixes:

* TruffleRuby on SubstrateVM now correctly determines the system timezone.
* `Kernel#require_relative` now coerces the feature argument to a path and canonicalizes it before requiring, and it now uses the current directory as the directory for a synthetic file name from `#instance_eval`.

# 1.0 RC 1, 17 April 2018

New features:

* The Ruby version has been updated to version 2.3.7.

Security:

* CVE-2018-6914, CVE-2018-8779, CVE-2018-8780, CVE-2018-8777, CVE-2017-17742 and CVE-2018-8778 have been mitigated.

Changes:

* `RubyTruffleError` has been removed and uses replaced with standard exceptions.
* C++ libraries like `libc++` are now not needed if you don't run C++ extensions. `libc++abi` is now never needed. Documentation updated to make it more clear what the minimum requirements for pure Ruby, C extensions, and C++ extensions separately.
* C extensions are now built by default - `TRUFFLERUBY_CEXT_ENABLED` is assumed `true` unless set to `false`.
* The `KEYS` interop message now returns an array of Java strings, rather than Ruby strings. `KEYS` on an array no longer returns indices.
* `HAS_SIZE` now only returns `true` for `Array`.
* A method call on a foreign object that looks like an operator (the method name does not begin with a letter) will call `IS_BOXED` on the object and based on that will possibly `UNBOX` and convert to Ruby.
* Now using the native version of Psych.
* The supported version of LLVM on Oracle Linux has been dropped to 3.8.
* The supported version of Fedora has been dropped to 25, and the supported version of LLVM to 3.8, due to LLVM incompatibilities. The instructions for installing `libssl` have changed to match.

# 0.33, April 2018

New features:

* The Ruby version has been updated to version 2.3.6.
* Context pre-initialization with TruffleRuby `--native`, which significantly improves startup time and loads the `did_you_mean` gem ahead of time.
* The default VM is changed to SubstrateVM, where the startup is significantly better. Use `--jvm` option for full JVM VM.
* The `Truffle::Interop` module has been replaced with a new `Polyglot` module which is designed to use more idiomatic Ruby syntax rather than explicit methods. A [new document](doc/user/polyglot.md) describes polyglot programming at a higher level.
* The `REMOVABLE`, `MODIFIABLE` and `INSERTABLE` Truffle interop key info flags have been implemented.
* `equal?` on foreign objects will check if the underlying objects are equal if both are Java interop objects.
* `delete` on foreign objects will send `REMOVE`, `size` will send `GET_SIZE`, and `keys` will send `KEYS`. `respond_to?(:size)` will send `HAS_SIZE`, `respond_to?(:keys)` will send `HAS_KEYS`.
* Added a new Java-interop API similar to the one in the Nashorn JavaScript implementation, as also implemented by Graal.js. The `Java.type` method returns a Java class object on which you can use normal interop methods. Needs the `--jvm` flag to be used.
* Supported and tested versions of LLVM for different platforms have been more precisely [documented](doc/user/installing-llvm.md).

Changes:

* Interop semantics of `INVOKE`, `READ`, `WRITE`, `KEYS` and `KEY_INFO` have changed significantly, so that `INVOKE` maps to Ruby method calls, `READ` calls `[]` or returns (bound) `Method` objects, and `WRITE` calls `[]=`.

Performance:

* `Dir.glob` is much faster and more memory efficient in cases that can reduce to direct filename lookups.
* `SecureRandom` now defers loading OpenSSL until it's needed, reducing time to load `SecureRandom`.
* `Array#dup` and `Array#shift` have been made constant-time operations by sharing the array storage and keeping a starting index.

Bug fixes:

* Interop key-info works with non-string-like names.

Internal changes:

* Changes to the lexer and translator to reduce regular expression calls.
* Some JRuby sources have been updated to 9.1.13.0.

# 0.32, March 2018

New features:

* A new embedded configuration is used when TruffleRuby is used from another language or application. This disables features like signals which may conflict with the embedding application, and threads which may conflict with other languages, and enables features such as the use of polyglot IO streams.

Performance:

* Conversion of ASCII-only Ruby strings to Java strings is now faster.
* Several operations on multi-byte character strings are now faster.
* Native I/O reads are about 22% faster.

Bug fixes:

* The launcher accepts `--native` and similar options in  the `TRUFFLERUBYOPT` environment variable.

Internal changes:

* The launcher is now part of the TruffleRuby repository, rather than part of the GraalVM repository.
* `ArrayBuilderNode` now uses `ArrayStrategies` and `ArrayMirrors` to remove direct knowledge of array storage.
* `RStringPtr` and `RStringPtrEnd` now report as pointers for interop purposes, fixing several issues with `char *` usage in C extensions.<|MERGE_RESOLUTION|>--- conflicted
+++ resolved
@@ -14,11 +14,8 @@
 * Implemented `FFI::Pointer#clear` (#1687).
 * Procs will now yield to the block in their declaration context even when called with a block argument (#1657).
 * Fixed problems with calling POSIX methods if `Symbol#[]` is redefined (#1665).
-<<<<<<< HEAD
 * Fixed sharing of `Array` and `Hash` elements for thread-safety of objects (#1601).
-=======
 * Fix `TCPServer#accept` to set `#do_not_reverse_lookup` correctly on the created `TCPSocket`.
->>>>>>> 865c8a3c
 
 Compatibility
 
