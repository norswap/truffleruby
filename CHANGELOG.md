--- conflicted
+++ resolved
@@ -14,12 +14,9 @@
 * Fixed `TracePoint` thread-safety by storing the state on the Ruby `Thread` (like MRI) instead of inside the `TracePoint` instance.
 * Make `require 'rubygems/package'` succeed and define `Gem::Deprecate` correctly (#2014).
 * Fix `MBCLEN_CHARFOUND_P` error.
-<<<<<<< HEAD
 * Fix `rb_enc_str_new` when `NULL` encoding is given with a constant string.
 * Fixed `rb_enc_precise_mbclen` to handle more inputs.
-=======
 * The output for `--engine.TraceCompilation` is now significantly easier to read, by having shorter method names and source names (oracle/graal#2052).
->>>>>>> 827df367
 
 Compatibility:
 
