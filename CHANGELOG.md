--- conflicted
+++ resolved
@@ -65,12 +65,9 @@
 * Removed "shadowing outer local variable" warning.
 * Fixed parameter conversion to `String` in ENV methods.
 * Fixed deprecation warning when `ENV.index` is called.
-<<<<<<< HEAD
 * Fixed issue with `ENV.each_key`.
 * Fixed `ENV.replace` implementation.
-=======
 * Fixed `ENV.udpate` implementation.
->>>>>>> 7a6705f0
 
 Compatibility:
 
