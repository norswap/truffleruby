# 20.2.0

New features:

* Use `InteropLibrary#toDisplayString()` to better display objects from other languages.

Bug fixes:

* Fix `#class_exec`, `#module_exec`, `#instance_eval`, and `instance_exec` to use activated refinements (#1988, @ssnickolay).
* Fixed missing method error for FFI calls with `blocking: true` when interrupted.
* Use upgraded default gems when installed (#1956).
* Fixed `NameError` when requiring an autoload path that does not define the autoload constant (#1905).
* Thread local IO buffers are now allocated using a stack to ensure safe operating if a signal handler uses one during an IO operation.
* Fixed `TracePoint` thread-safety by storing the state on the Ruby `Thread` (like MRI) instead of inside the `TracePoint` instance.
* Make `require 'rubygems/package'` succeed and define `Gem::Deprecate` correctly (#2014).

Compatibility:

* Implement `UnboundMethod#bind_call`.
* Implemented `ObjectSpace::WeakMap` (#1385, #1958).
* Implemented `strtod` and `ruby_strtod` (#2007).
* Fix detection of `#find_type` in FFI to ignore `MakeMakefile#find_type` from `mkmf` (#1896, #2010).
* Implemented `rb_uv_to_utf8` (#1998).
<<<<<<< HEAD
* Implemented `rb_str_cat_cstr`.
=======
* Implemented `rb_fstring`.
>>>>>>> f7c1549d

Performance:

* Enable lazy translation from the parser AST to the Truffle AST for user code by default. This should improve application startup time (#1992).
* `instance variable ... not initialized` and similar warnings are now optimized to have no peak performance impact if they are not printed (depends on `$VERBOSE`).

# 20.1.0

New features:

* Nightly builds of TruffleRuby are now available, see the README for details (#1483).
* `||=` will not compile the right-hand-side if it's only executed once, to match the idiomatic lazy-initialisation use-case ([blog post](https://engineering.shopify.com/blogs/engineering/optimizing-ruby-lazy-initialization-in-truffleruby-with-deoptimization), #1887, @kipply).
* Added `--metrics-profile-require` option to profile searching, parsing, translating and loading files.
* Added support for captured variables for the Truffle instruments (e.g. Chrome debugger).

Bug fixes:

* Fixed `Exception#dup` to copy the `Exception#backtrace` string array.
* Fixed `rb_warn` and `rb_warning` when used as statements (#1886, @chrisseaton).
* Fixed `NameError.new` and `NoMethodError.new` `:receiver` argument.
* Correctly handle large numbers of arguments to `rb_funcall` (#1882).
* Added arity check to `Module#{include, prepend}`.
* Fix `OpenSSL::Digest.{digest,hexdigest,base64digest}` to handle `algorithm, data` arguments (#1889, @bdewater).
* Fixed `SystemCallError.new` parameter conversion.
* Fixed `File#{chmod, umask}` argument conversion check.
* Added warning in `Hash.[]` for non-array elements.
* Fixed `File.lchmod` to raise `NotImplementedError` when not available.
* `RSTRING_PTR()` now always returns a native pointer, resolving two bugs `memcpy`ing to (#1822) and from (#1772) Ruby Strings.
* Fixed issue with duping during splat (#1883).
* Fixed `Dir#children` implementation.
* Fixed `SignalException.new` error when bad parameter given.
* Added deprecation warning to `Kernel#=~`.
* Fixed `puts` for a foreign objects, e.g. `puts Polyglot.eval('js', '[]')` (#1881).
* Fixed `Exception#full_message` implementation.
* Updated `Kernel.Complex()` to handle the `exception: false` parameter.
* Fixed `Kernel#dup` to return self for `Complex` and `Rational` objects.
* Updated `Kernel.Float()` to handle the `exception: false` parameter.
* Fixed `String#unpack` `M` format (#1901).
* Fixed error when `SystemCallError` message contained non-ASCII characters.
* Fixed `rb_rescue` to allow null rescue methods. (#1909, @kipply).
* Fixed incorrect comparisons between bignums and doubles.
* Prevented some internal uses of `Kernel#caller_locations` to be overridden by user code (#1934).
* Fixed an issue caused by recursing inlining within `Regexp#quote` (#1927).
* Updated `Kernel.Float()` to return given string in error message (#1945).
* Parameters and arity of methods derived from `method_missing` should now match MRI (#1921).
* Fixed compile error in `RB_FLOAT_TYPE_P` macro (#1928).
* Fixed `Symbol#match` to call the block with the `MatchData` (#1933).
* Fixed `Digest::SHA2.hexdigest` error with long messages (#1922).
* Fixed `Date.parse` to dup the coerced string to not modify original (#1946).
* Update `Comparable` error messages for special constant values (#1941).
* Fixed `File.ftype` parameter conversion (#1961).
* Fixed `Digest::Instance#file` to not modify string literals (#1964).
* Make sure that string interpolation returns a `String`, and not a subclass (#1950).
* `alias_method` and `instance_methods` should now work correctly inside a refinement (#1942).
* Fixed `Regexp.union` parameter conversion (#1963).
* `IO#read(n)` no longer buffers more than needed, which could cause hanging if detecting readability via a native call such as `select(2)` (#1951).
* Fixed `Random::DEFAULT.seed` to be different on boot (#1965, @kipply)
* `rb_encoding->name` can now be read even if the `rb_encoding` is stored in native memory.
* Detect and cut off recursion when inspecting a foreign object, substituting an ellipsis instead.
* Fixed feature lookup order to check every `$LOAD_PATH` path entry for `.rb`, then every entry for native extension when `require` is called with no extension.
* Define the `_DARWIN_C_SOURCE` macro in extension makefiles (#1592).
* Change handling of var args in `rb_rescue2` to handle usage in C extensions (#1823).
* Fixed incorrect `Encoding::CompatibilityError` raised for some interpolated Regexps (#1967).
* Actually unset environment variables with a `nil` value for `Process.spawn` instead of setting them to an empty String.
* Core library methods part of the Native Image heap are no longer added in the compilation queue on the first call, but after they reach the thresholds like other methods.
* Fix `RbConfig::CONFIG['LIBRUBY_SO']` file extension.
* Fix `char`, `short`, `unsigned char`,  `unsigned int`, and `unsigned short` types in `Fiddle` (#1971).
* Fix `IO#select` to reallocate its buffer if it is interrupted by a signal.
* Fix issue where interpolated string matched `#` within string as being a variable (#1495).
* Fix `File.join` to raise error on strings with null bytes.
* Fix initialization of Ruby Thread for foreign thread created in Java.
* Fix registration of default specs in RubyGems (#1987).

Compatibility:

* The C API type `VALUE` is now defined as `unsigned long` as on MRI. This enables `switch (VALUE)` and other expressions which rely on `VALUE` being an integer type (#1409, #1541, #1675, #1917, #1954).
* Implemented `Float#{floor, ceil}` with `ndigits` argument.
* Implemented `Thread#fetch`.
* Implemented `Float#truncate` with `ndigits` argument.
* Made `String#{byteslice, slice, slice!}` and `Symbol#slice` compatible with endless ranges.
* Implemented "instance variable not initialized" warning.
* Make `Kernel#{caller, caller_locations}` and `Thread#backtrace_locations` compatible with endless ranges.
* Implemented `Dir#each_child`.
* Implemented `Kernel.{chomp, chop}` and `Kernel#{chomp, chop}`.
* Implemented `-p` and `-a`, and `-l` CLI options.
* Convert the argument to `File.realpath` with `#to_path` (#1894).
* `StringIO#binmode` now sets the external encoding to BINARY like MRI (#1898).
* `StringIO#inspect` should not include the contents of the `StringIO` (#1898).
* Implemented `rb_fd_*` functions (#1623).
* Fixed uninitialized variable warnings in core and lib (#1897).
* Make `Thread#backtrace` support omit, length and range arguments.
* Implemented `Range#%`.
* Fixed the type of the `flags` field of `rb_data_type_t` (#1911).
* Implemented `rb_obj_is_proc` (#1908, @kipply, @XrXr).
* Implemented C API macro `RARRAY_ASET()`.
* Implemented `num2short` (#1910, @kipply).
* `RSTRING_END()` now always returns a native pointer.
* Removed `register` specifier for `rb_mem_clear()` (#1924).
* Implemented `Thread::Backtrace::Locations#base_label` (#1920).
* Implemented `rb_mProcess` (#1936).
* Implemented `rb_gc_latest_gc_info` (#1937).
* Implemented `RBASIC_CLASS` (#1935).
* Yield 2 arguments for `Hash#map` if the arity of the block is > 1 (#1944).
* Add all `Errno` constants to match MRI, needed by recent RubyGems.
* Silence `ruby_dep` warnings since that gem is unmaintained.
* Clarify error message for not implemented `Process.daemon` (#1962).
* Allow multiple assignments in conditionals (#1513).
* Update `NoMethodError#message` to match MRI (#1957).
* Make `StringIO` work with `--enable-frozen-string-literal` (#1969).
* Support `NULL` for the status of `rb_protect()`.
* Ensure `BigDecimal#inspect` does not call `BigDecimal#to_s` to avoid behaviour change on `to_s` override (#1960).
* Define all C-API `rb_{c,m,e}*` constants as C global variables (#1541).
* Raise `ArgumentError` for `Socket.unpack_sockaddr_un` if the socket family is incorrect.
* Implemented `RTYPEDDATA_*()` macros and `rb_str_tmp_new()` (#1975).
* Implemented `rb_set_end_proc` (#1959).
* Implemented `rb_to_symbol`.
* Implemented `rb_class_instance_methods`, `rb_class_public_instance_methods`, `rb_class_protected_instance_methods`, and `rb_class_private_instance_methods`.
* Implemented `rb_tracepoint_new`, `rb_tracepoint_disable`, `rb_tracepoint_enable`, and `rb_tracepoint_enabled_p` (#1450).
* Implemented `RbConfig::CONFIG['AR']` and `RbConfig::CONFIG['STRIP']` (#1973).
* Not yet implemented C API functions are now correctly detected as missing via `mkmf`'s `have_func` (#1980).
* Accept `RUBY_INTERNAL_EVENT_{NEWOBJ,FREEOBJ}` events but warn they are not triggered (#1978, #1983).
* `IO.copy_stream(in, STDOUT)` now writes to `STDOUT` without buffering like MRI.
* Implemented `RbConfig['vendordir']`.
* Implemented `Enumerator::ArithmeticSequence`.
* Support `(struct RBasic *)->flags` and `->klass` from `ruby.h` (#1891, #1884, #1978).

Changes:

* `TRUFFLERUBY_RESILIENT_GEM_HOME` has been removed. Unset `GEM_HOME` and `GEM_PATH` instead if you need to.
* The deprecated `Truffle::System.full_memory_barrier`, `Truffle::Primitive.logical_processors`, and  `Truffle::AtomicReference` have been removed.
* The implicit interface for allowing Ruby objects to behave as polyglot arrays with `#size`, `#[]` methods has been removed and replaced with an explicit interface where each method starts with `polyglot_*`.
* Hash keys are no longer reported as polyglot members.
* All remaining implicit polyglot behaviour for `#[]` method was replaced with `polyglot_*` methods.
* Rename dynamic API to match InteropLibrary. All the methods keep the name as it is in InteropLibrary with the following changes: use snake_case, add `polyglot_` prefix, drop `get` and `is` prefix, append `?` on all predicates.
* Split `Truffle::Interop.write` into `.write_array_element` and `.write_member` methods.
* Rename `Truffle::Interop.size` to `.array_size`.
* Rename `Truffle::Interop.is_boolean?` to `.boolean?`.
* Split `Truffle::Interop.read` into `.read_member` and `.read_array_element`.
* Drop `is_` prefix in `Truffle::Interop.is_array_element_*` predicates.
* `Truffle::Interop.hash_keys_as_members` has been added to treat a Ruby Hash as a polyglot object with the Hash keys as members.

Performance:

* Optimized `RSTRING_PTR()` accesses by going to native directly, optimized various core methods, use Mode=latency and tune GC heap size for Bundler. This speeds up `bundle install` from 84s to 19s for a small Gemfile with 6 gems (#1398).
* Fixed memory footprint issue due to large compilation on Native Image, notably during `bundle install` (#1893).
* `ArrayBuilderNode` now uses a new Truffle library for manipulating array stores.
* Ruby objects passed to C extensions are now converted less often to native handles.
* Calling blocking system calls and running C code with unblocking actions has been refactored to remove some optimisation boundaries.
* `return` expressions are now rewritten as implicit return expressions where control flow allows this to be safely done as a tail optimisation. This can improve interpreter performance by up to 50% in some benchmarks, and can be applied to approximately 80% of return nodes seen in Rails and its dependencies (#1977).
* The old array strategy code has been removed and all remaining nodes converted to the new `ArrayStoreLibrary`.
* Updated `nil` to be a global immutable singleton (#1835).

# 20.0.0

New features:

* Enable and document `--coverage` option (#1840, @chrisseaton).
* Update the internal LLVM toolchain to LLVM 9 and reduce its download size.
* Updated to Ruby 2.6.5 (#1749).
* Automatically set `PKG_CONFIG_PATH` as needed for compiling OpenSSL on macOS (#1830).

Bug fixes:

* Fix `Tempfile#{size,length}` when the IO is not flushed (#1765, @rafaelfranca).
* Dump and load instance variables in subclasses of `Exception` (#1766, @rafaelfranca).
* Fix `Date._iso8601` and `Date._rfc3339` when the string is an invalid date (#1773, @rafaelfranca).
* Fail earlier for bad handle unwrapping (#1777, @chrisseaton).
* Match out of range `ArgumentError` message with MRI (#1774, @rafaelfranca).
* Raise `Encoding::CompatibilityError` with incompatible encodings on `Regexp` (#1775, @rafaelfranca).
* Fixed interactions between attributes and instance variables in `Struct` (#1776, @chrisseaton).
* Coercion fixes for `TCPServer.new` (#1780, @XrXr).
* Fix `Float#<=>` not calling `coerce` when `other` argument responds to it (#1783, @XrXr).
* Do not warn / crash when requiring a file that sets and trigger autoload on itself (#1779, @XrXr).
* Strip trailing whitespaces when creating a `BigDecimal` with a `String` (#1796, @XrXr).
* Default `close_others` in `Process.exec` to `false` like Ruby 2.6 (#1798, @XrXr).
* Don't clone methods when setting method to the same visibility (#1794, @XrXr).
* `BigDecimal()` deal with large rationals precisely (#1797, @XrXr).
* Make it possible to call `instance_exec` with `rb_block_call` (#1802, @XrXr).
* Check for duplicate members in `Struct.new` (#1803, @XrXr).
* `Process::Status#to_i` return raw `waitpid(2)` status (#1800, @XrXr).
* `Process#exec`: set close-on-exec to false for fd redirection (#1805, @XrXr, @rafaelfranca).
* Building C extensions should now work with frozen string literals (#1786).
* Keep the Truffle working directory in sync with the native working directory.
* Rename `to_native` to `polyglot_to_native` to match `polyglot_pointer?` and `polyglot_address` methods.
* Fixed missing partial evaluation boundary in `Array#{sort,sort!}` (#1727).
* Fixed the class of `self` and the wrapping `Module` for `Kernel#load(path, wrap=true)` (#1739).
* Fixed missing polyglot type declaration for `RSTRING_PTR` to help with native/managed interop.
* Fixed `Module#to_s` and `Module#inspect` to not return an extra `#<Class:` for singleton classes.
* Arrays backed by native storage now allocate the correct amount of memory (#1828).
* Fixed issue in `ConditionVariable#wait` that could lose a `ConditionVariable#signal`.
* Do not expose TruffleRuby-specific method `Array#swap` (#1816).
* Fixed `#inspect` on broken UTF-8 sequences (#1842, @chrisseaton).
* `Truffle::Interop.keys` should report methods of `String` and `Symbol` (#1817).
* `Kernel#sprintf` encoding validity has been fixed (#1852, @XrXr).
* Fixed `ArrayIndexOutOfBoundsException` in `File.fnmatch` (#1845).
* Make `String#concat` work with no or multiple arguments (#1519).
* Make `Array#concat` work with no or multiple arguments (#1519).
* Coerce `BigDecimal(arg)` using `to_str` (#1826).
* Fixed `NameError#dup`, `NoMethodError#dup`, and `SystemCallError#dup` to copy internal fields.
* Make `Enumerable#chunk` work without a block (#1518).
* Fixed issue with `SystemCallError.new` setting a backtrace too early.
* Fixed `BigDecimal#to_s` formatting issue (#1711).
* Run `END` keyword block only once at exit.
* Implement `Numeric#clone` to return `self`.
* Fixed `Symbol#to_proc` to create a `Proc` with `nil` `source_location` (#1663).
* Make `GC.start` work with keyword arguments.
* Fixed `Kernel#clone` for `nil`, `true`, `false`, `Integer`, and `Symbol`.
* Make top-level methods available in `Context#getBindings()` (#1838).
* Made `Kernel#caller_locations` accept a range argument, and return `nil` when appropriate.
* Made `rb_respond_to` work with primitives (#1869, @chrisseaton).
* Fixed issue with missing backtrace for `rescue $ERROR_INFO` (#1660).
* Fixed `Struct#hash` for `keyword_init: true` `Struct`.
* Fixed `String#{upcase!,downcase!,swapcase!}(:ascii)` for non-ASCII-compatible encodings like UTF-16.
* Fixed `String#capitalize!` for strings that weren't full ASCII.
* Fixed enumeration issue in `ENV.{select, filter}`.
* Fixed `Complex` and `Rational` should be frozen after initializing.
* Fixed `printf` should raise error when not enough arguments for positional argument.
* Removed "shadowing outer local variable" warning.
* Fixed parameter conversion to `String` in ENV methods.
* Fixed deprecation warning when `ENV.index` is called.
* Fixed issue with `ENV.each_key`.
* Fixed `ENV.replace` implementation.
* Fixed `ENV.udpate` implementation.
* Fixed argument handling in `Kernel.printf`.
* Fixed character length after conversion to binary from a non-US-ASCII String.
* Fixed issue with installing latest bundler (#1880).
* Fixed type conversion for `Numeric#step` `step` parameter.
* Fixed `Kernel#Integer` conversion.
* Fixed `IO.try_convert` parameter conversion.
* Fixed linking of always-inline C API functions with `-std=gnu90` (#1837, #1879).
* Avoid race conditions during `gem install` by using a single download thread.
* Do not use gems precompiled for MRI on TruffleRuby (#1837).
* Fixed printing foreign arrays that were also pointers (#1679).
* Fixed `nil#=~` to not warn.
* Fixed `Enumerable#collect` to give user block arity in the block passed to `Enumerable#each`.

Compatibility:

* Implemented `String#start_with?(Regexp)` (#1771, @zhublik).
* Various improvements to `SignalException` and signal handling (#1790, @XrXr).
* Implemented `rb_utf8_str_new`, `rb_utf8_str_new_cstr`, `rb_utf8_str_new_static` (#1788, @chrisseaton).
* Implemented the `unit` argument of `Time.at` (#1791, @XrXr).
* Implemented `keyword_init: true` for `Struct.new` (#1789, @XrXr).
* Implemented `MatchData#dup` (#1792, @XrXr).
* Implemented a native storage strategy for `Array` to allow better C extension compatibility.
* Implemented `rb_check_symbol_cstr` (#1814).
* Implemented `rb_hash_start` (#1841, @XrXr).
* JCodings has been updated from 1.0.42 to 1.0.45.
* Joni has been updated from 2.1.25 to 2.1.30.
* Implemented `Method#<<` and `Method#>>` (#1821).
* The `.bundle` file extension is now used for C extensions on macOS (#1819, #1837).
* Implemented `Comparable#clamp` (#1517).
* Implemented `rb_gc_register_mark_object` and `rb_enc_str_asciionly_p` (#1856, @chrisseaton).
* Implemented `rb_io_set_nonblock` (#1741).
* Include the major kernel version in `RUBY_PLATFORM` on macOS like MRI (#1860, @eightbitraptor).
* Implemented `Enumerator::Chain`, `Enumerator#+`, and `Enumerable#chain` (#1859, #1858).
* Implemented `Thread#backtrace_locations` and `Exception#backtrace_locations` (#1556).
* Implemented `rb_module_new`, `rb_define_class_id`, `rb_define_module_id`, (#1876, @XrXr, @chrisseaton).
* Implemented `-n` CLI option (#1532).
* Cache the `Symbol` of method names in call nodes only when needed (#1872).
* Implemented `rb_get_alloc_func` and related functions (#1874, @XrXr).
* Implemented `rb_module_new`, `rb_define_class_id`, `rb_define_module_id`, (#1876, @chrisseaton).
* Implemented `ENV.slice`.
* Support for the Darkfish theme for RDoc generation has been added back.
* Implemented `Kernel#system` `exception: true` option.
* Implemented `Random.bytes`.
* Implemented `Random.random_number`.
* Added the ability to parse endless ranges.
* Made `Range#{to_a, step, each, bsearch, step, last, max, min, to_s, ==}` compatible with endless ranges.
* Made `Array#{[], []=, values_at, fill, slice!}` compatible with endless ranges.
* Defined `Array#{min, max}` methods.

Performance:

* Use a smaller limit for identity-based inline caches to improve warmup by avoiding too many deoptimizations.
* `long[]` array storage now correctly declare that they accept `int` values, reducing deoptimisations and promotions to `Object[]` storage.
* Enable inline caching of `Symbol` conversion for `rb_iv_get` and `rb_iv_set`.
* `rb_type` information is now cached on classes as a hidden variable to improve performance.
* Change to using thread local buffers for socket calls to reduce allocations.
* Refactor `IO.select` to reduce copying and optimisation boundaries.
* Refactor various `String` and `Rope` nodes to avoid Truffle performance warnings.
* Reading caller frames should now work in more cases without deoptimisation.

# 19.3.0

New features:

* Compilation of C extensions is now done with an internal LLVM toolchain producing both native code and bitcode. This means more C extensions should compile out of the box and this should resolve most linker-related issues.
* It is no longer necessary to install LLVM for installing C extensions on TruffleRuby.
* It is no longer necessary to install libc++ and libc++abi for installing C++ extensions on TruffleRuby.
* On macOS, it is no longer necessary to install the system headers package (#1417).
* License updated to EPL 2.0/GPL 2.0/LGPL 2.1 like recent JRuby.

Bug fixes:

* `rb_undef_method` now works for private methods (#1731, @cky).
* Fixed several issues when requiring C extensions concurrently (#1565).
* `self.method ||= value` with a private method now works correctly (#1673).
* Fixed `RegexpError: invalid multibyte escape` for binary regexps with a non-binary String (#1433).
* Arrays now report their methods to other languages for interopability (#1768).
* Installing `sassc` now works due to using the LLVM toolchain (#1753).
* Renamed `Truffle::Interop.respond_to?` to avoid conflict with Ruby's `respond_to?` (#1491).
* Warn only if `$VERBOSE` is `true` when a magic comment is ignored (#1757, @nirvdrum).
* Make C extensions use the same libssl as the one used for the openssl C extension (#1770).

Compatibility:

* `GC.stat` can now take an optional argument (#1716, @kirs).
* `Kernel#load` with `wrap` has been implemented (#1739).
* Implemented `Kernel#spawn` with `:chdir` (#1492).
* Implemented `rb_str_drop_bytes`, notably used by OpenSSL (#1740, @cky).
* Include executables of default gems, needed for `rails new` in Rails 6.
* Use compilation flags similar to MRI for C extension compilation.
* Warn for `gem update --system` as it is not fully supported yet and is often not needed.
* Pass `-undefined dynamic_lookup` to the linker on macOS like MRI.

Performance:

* Core methods are no longer always cloned, which reduces memory footprint and should improve warmup.
* Inline cache calls to `rb_intern()` with a constant name in C extensions.
* Improve allocation speed of native handles for C extensions.
* Improve the performance of `NIL_P` and `INT2FIX` in C extensions.
* Various fixes to improve Rack performance.
* Optimize `String#gsub(String)` by not creating a `Regexp` and using `String#index` instead.
* Fixed "FrameWithoutBoxing should not be materialized" compilation issue in `TryNode`.

# 19.2.0, August 2019

New features:

* `Fiddle` has been implemented.

Bug fixes:

* Set `RbConfig::CONFIG['ruby_version']` to the same value as the TruffleRuby version. This fixes reusing C extensions between different versions of TruffleRuby with Bundler (#1715).
* Fixed `Symbol#match` returning `MatchData` (#1706, @zhublik).
* Allow `Time#strftime` to be called with binary format strings.
* Do not modify the argument passed to `IO#write` when the encoding does not match (#1714).
* Use the class where the method was defined to check if an `UnboundMethod` can be used for `#define_method` (#1710).
* Fixed setting `$~` for `Enumerable` and `Enumerator::Lazy`'s `#grep` and `#grep_v`.
* Improved errors when interacting with single-threaded languages (#1709).

Compatibility:

* Added `Kernel#then` (#1703, @zhublik).
* `FFI::Struct#[]=` is now supported for inline character arrays.
* `blocking: true` is now supported for `FFI::Library#attach_function`.
* Implemented `Proc#>>` and `#<<` (#1688).
* `Thread.report_on_exception` is now `true` by default like MRI 2.5+.
* `BigDecimal` compatibility has been generally improved in several ways.

Changes:

* An interop read message sent to a `Proc` will no longer call the `Proc`.

Performance:

* Several `String` methods have been made faster by the usage of vector instructions
  when searching for a single-byte character in a String.
* Methods needing the caller frame are now better optimized.

# 19.1.0, June 2019

*Ruby is an experimental language in the GraalVM 19.1.0 release*

Bug fixes:

* Sharing for thread-safety of objects is now triggered later as intended, e.g., when a second `Thread` is started.
* Fixed `Array#to_h` so it doesn't set a default value (#1698).
* Removed extra `public` methods on `IO` (#1702).
* Fixed `Process.kill(signal, Process.pid)` when the signal is trapped as `:IGNORE` (#1702).
* Fixed `Addrinfo.new(String)` to reliably find the address family (#1702).
* Fixed argument checks in `BasicSocket#setsockopt` (#1460).
* Fixed `ObjectSpace.trace_object_allocations` (#1456).
* Fixed `BigDecimal#{clone,dup}` so it now just returns the receiver, per Ruby 2.5+ semantics (#1680).
* Fixed creating `BigDecimal` instances from non-finite `Float` values (#1685).
* Fixed `BigDecimal#inspect` output for non-finite values (e.g, NaN or -Infinity) (#1683).
* Fixed `BigDecimal#hash` to return the same value for two `BigDecimal` objects that are equal (#1656).
* Added missing `BigDecimal` constant definitions (#1684).
* Implemented `rb_eval_string_protect`.
* Fixed `rb_get_kwargs` to correctly handle optional and rest arguments.
* Calling `Kernel#raise` with a raised exception will no longer set the cause of the exception to itself (#1682).
* Return a `FFI::Function` correctly for functions returning a callback.
* Convert to intuitive Ruby exceptions when INVOKE fails (#1690).
* Implemented `FFI::Pointer#clear` (#1687).
* Procs will now yield to the block in their declaration context even when called with a block argument (#1657).
* Fixed problems with calling POSIX methods if `Symbol#[]` is redefined (#1665).
* Fixed sharing of `Array` and `Hash` elements for thread-safety of objects (#1601).
* Fixed concurrent modifications of `Gem::Specification::LOAD_CACHE` (#1601).
* Fix `TCPServer#accept` to set `#do_not_reverse_lookup` correctly on the created `TCPSocket`.

Compatibility:

* Exceptions from `coerce` are no longer rescued, like MRI.
* Implemented `Integer#{allbits?,anybits?,nobits?}`.
* `Integer#{ceil,floor,truncate}` now accept a precision and `Integer#round` accepts a rounding mode.
* Added missing `Enumerable#filter` and `Enumerator::Lazy#filter` aliases to the respective `select` method (#1610).
* Implemented more `Ripper` methods as no-ops (#1694, @Mogztter).
* Implemented `rb_enc_sprintf` (#1702).
* Implemented `ENV#{filter,filter!}` aliases for `select` and `select!`.
* Non-blocking `StringIO` and `Socket` APIs now support `exception: false` like MRI (#1702).
* Increased compatibility of `BigDecimal`.
* `String#-@` now performs string deduplication (#1608).
* `Hash#merge` now preserves the key order from the original hash for merged values (#1650).
* Coerce values given to `FFI::Pointer` methods.
* `FrozenError` is now defined and is used for `can't modify frozen` object exceptions.
* `StringIO` is now available by default like in MRI, because it is required by RubyGems.

Changes:

* Interactive sources (like the GraalVM polyglot shell) now all share the same binding (#1695).
* Hash code calculation has been improved to reduce hash collisions for `Hash` and other cases.

Performance:

* `eval(code, binding)` for a fixed `code` containing blocks is now much faster. This improves the performance of rendering `ERB` templates containing loops.
* `rb_str_cat` is faster due to the C string now being concatenated without first being converted to a Ruby string or having its encoding checked. As a side effect the behaviour of `rb_str_cat` should now more closely match that of MRI.

# 19.0.0, May 2019

*Ruby is an experimental language in the GraalVM 19.0.0 release*

Bug fixes:

* The debugger now sees global variables as the global scope.
* Temporary variables are no longer visible in the debugger.
* Setting breakpoints on some lines has been fixed.
* The OpenSSL C extension is now always recompiled, fixing various bugs when using the extension (e.g., when using Bundler in TravisCI) (#1676, #1627, #1632).
* Initialize `$0` when not run from the 'ruby' launcher, which is needed to `require` gems (#1653).

Compatibility:

* `do...end` blocks can now have `rescue/else/ensure` clauses like MRI (#1618).

Changes:

* `TruffleRuby.sulong?` has been replaced by `TruffleRuby.cexts?`, and `TruffleRuby.graal?` has been replaced by `TruffleRuby.jit?`. The old methods will continue to work for now, but will produce warnings, and will be removed at a future release.

# 1.0 RC 16, 19 April 2019

Bug fixes:

* Fixed `Hash#merge` with no arguments to return a new copy of the receiver (#1645).
* Fixed yield with a splat and keyword arguments (#1613).
* Fixed `rb_scan_args` to correctly handle kwargs in combination with optional args.
* Many fixes for `FFI::Pointer` to be more compatible with the `ffi` gem.

New features:

* Rounding modes have been implemented or improved for `Float`, `Rational`, `BigDecimal` (#1509).
* Support Homebrew installed in other prefixes than `/usr/local` (#1583).
* Added a pure-Ruby implementation of FFI which passes almost all Ruby FFI specs (#1529, #1524).

Changes:

* Support for the Darkfish theme for RDoc generation has been removed.

Compatibility:

* The `KeyError` raised from `ENV#fetch` and `Hash#fetch` now matches MRI's message formatting (#1633).
* Add the missing `key` and `receiver` values to `KeyError` raised from `ENV#fetch`.
* `String#unicode_normalize` has been moved to the core library like in MRI.
* `StringScanner` will now match a regexp beginning with `^` even when not scanning from the start of the string.
* `Module#define_method` is now public like in MRI.
* `Kernel#warn` now supports the `uplevel:` keyword argument.

# 1.0 RC 15, 5 April 2019

Bug fixes:

* Improved compatibility with MRI's `Float#to_s` formatting (#1626).
* Fixed `String#inspect` when the string uses a non-UTF-8 ASCII-compatible encoding and has non-ASCII characters.
* Fixed `puts` for strings with non-ASCII-compatible encodings.
* `rb_protect` now returns `Qnil` when an error occurs.
* Fixed a race condition when using the interpolate-once (`/o`) modifier in regular expressions.
* Calling `StringIO#close` multiple times no longer raises an exception (#1640).
* Fixed a bug in include file resolution when compiling C extensions.

New features:

* `Process.clock_getres` has been implemented.

Changes:

* `debug`, `profile`, `profiler`, which were already marked as unsupported, have been removed.
* Our experimental JRuby-compatible Java interop has been removed - use `Polyglot` and `Java` instead.
* The Trufle handle patches applied to `psych` C extension have now been removed.
* The `rb_tr_handle_*` functions have been removed as they are no longer used in any C extension patches.
* Underscores and dots in options have become hyphens, so `--exceptions.print_uncaught_java` is now `--exceptions-print-uncaught-java`, for example.
* The `rb_tr_handle_*` functions have been removed as they are no longer used in any C extension patches.

Bug fixes:

* `autoload :C, "path"; require "path"` now correctly triggers the autoload.
* Fixed `UDPSocket#bind` to specify family and socktype when resolving address.
* The `shell` standard library can now be `require`-d.
* Fixed a bug where `for` could result in a `NullPointerException` when trying to assign the iteration variable.
* Existing global variables can now become aliases of other global variables (#1590).

Compatibility:

* ERB now uses StringScanner and not the fallback, like on MRI. As a result `strscan` is required by `require 'erb'` (#1615).
* Yield different number of arguments for `Hash#each` and `Hash#each_pair` based on the block arity like MRI (#1629).
* Add support for the `base` keyword argument to `Dir.{[], glob}`.

# 1.0 RC 14, 18 March 2019

Updated to Ruby 2.6.2.

Bug fixes:

* Implement `rb_io_wait_writable` (#1586).
* Fixed error when using arrows keys first within `irb` or `pry` (#1478, #1486).
* Coerce the right hand side for all `BigDecimal` operations (#1598).
* Combining multiple `**` arguments containing duplicate keys produced an incorrect hash. This has now been fixed (#1469).
* `IO#read_nonblock` now returns the passed buffer object, if one is supplied.
* Worked out autoloading issue (#1614).

New features:

* Implemented `String#delete_prefix`, `#delete_suffix`, and related methods.
* Implemented `Dir.children` and `Dir#children`.
* Implemented `Integer#sqrt`.

Changes:

* `-Xoptions` has been removed - use `--help:languages` instead.
* `-Xlog=` has been removed - use `--log.level=` instead.
* `-J` has been removed - use `--vm.` instead.
* `-J-cp lib.jar` and so on have removed - use `--vm.cp=lib.jar` or `--vm.classpath=lib.jar` instead.
* `--jvm.` and `--native.` have been deprecated, use `--vm.` instead to pass VM options.
* `-Xoption=value` has been removed - use `--option=value` instead.
* The `-X` option now works as in MRI.
* `--help:debug` is now `--help:internal`.
* `ripper` is still not implemented, but the module now exists and has some methods that are implemented as no-ops.

# 1.0 RC 13, 5 March 2019

Note that as TruffleRuby RC 13 is built on Ruby 2.4.4 it is still vulnerable to CVE-2018-16395. This will be fixed in the next release.

New features:

* Host interop with Java now works on SubstrateVM too.

Bug fixes:

* Fixed `Enumerator::Lazy` which wrongly rescued `StandardError` (#1557).
* Fixed several problems with `Numeric#step` related to default arguments, infinite sequences, and bad argument types (#1520).
* Fixed incorrect raising of `ArgumentError` with `Range#step` when at least one component of the `Range` is `Float::INFINITY` (#1503).
* Fixed the wrong encoding being associated with certain forms of heredoc strings (#1563).
* Call `#coerce` on right hand operator if `BigDecimal` is the left hand operator (#1533, @Quintasan).
* Fixed return type of division of `Integer.MIN_VALUE` and `Long.MIN_VALUE` by -1 (#1581).
* `Exception#cause` is now correctly set for internal exceptions (#1560).
* `rb_num2ull` is now implemented as well as being declared in the `ruby.h` header (#1573).
* `rb_sym_to_s` is now implemented (#1575).
* `R_TYPE_P` now returns the type number for a wider set of Ruby objects (#1574).
* `rb_fix2str` has now been implemented.
* `rb_protect` will now work even if `NilClass#==` has been redefined.
* `BigDecimal` has been moved out of the `Truffle` module to match MRI.
* `StringIO#puts` now correctly handles `to_s` methods which do not return strings (#1577).
* `Array#each` now behaves like MRI when the array is modified (#1580).
* Clarified that `$SAFE` can never be set to a non-zero value.
* Fix compatibility with RubyGems 3 (#1558).
* `Kernel#respond_to?` now returns false if a method is protected and the `include_all` argument is false (#1568).

Changes:

* `TRUFFLERUBY_CEXT_ENABLED` is no longer supported and C extensions are now always built, regardless of the value of this environment variable.
* Getting a substring of a string created by a C extension now uses less memory as only the requested portion will be copied to a managed string.
* `-Xoptions` has been deprecated and will be removed - use `--help:languages` instead.
* `-Xlog=` has been deprecated and will be removed - use `--log.level=` instead.
* `-J` has been deprecated and will be removed - use `--jvm.` instead.
* `-J-cp lib.jar` and so on have been deprecated and will be removed - use `--jvm.cp=lib.jar` or `--jvm.classpath=lib.jar` instead.
* `-J-cmd`, `--jvm.cmd`, `JAVA_HOME`, `JAVACMD`, and `JAVA_OPTS` do not work in any released configuration of TruffleRuby, so have been removed.
* `-Xoption=value` has been deprecated and will be removed - use `--option=value` instead.
* `TracePoint` now raises an `ArgumentError` for unsupported events.
* `TracePoint.trace` and `TracePoint#inspect` have been implemented.

Compatibility:

* Improved the exception when an `-S` file isn't found.
* Removed the message from exceptions raised by bare `raise` to better match MRI (#1487).
* `TracePoint` now handles the `:class` event.

Performance:

* Sped up `String` handling in native extensions, quite substantially in some cases, by reducing conversions between native and managed strings and allowing for mutable metadata in native strings.

# 1.0 RC 12, 4 February 2019

Bug fixes:

* Fixed a bug with `String#lines` and similar methods with multibyte characters (#1543).
* Fixed an issue with `String#{encode,encode!}` double-processing strings using XML conversion options and a new destination encoding (#1545).
* Fixed a bug where a raised cloned exception would be caught as the original exception (#1542).
* Fixed a bug with `StringScanner` and patterns starting with `^` (#1544).
* Fixed `Enumerable::Lazy#uniq` with infinite streams (#1516).

Compatibility:

* Change to a new system for handling Ruby objects in C extensions which greatly increases compatibility with MRI.
* Implemented `BigDecimal#to_r` (#1521).
* `Symbol#to_proc` now returns `-1` like on MRI (#1462).

# 1.0 RC 11, 15 January 2019

New features:

* macOS clocks `CLOCK_MONOTONIC_RAW`, `_MONOTONIC_RAW_APPROX`, `_UPTIME_RAW`, `_UPTIME_RAW_APPROX`, and `_PROCESS_CPUTIME_ID` have been implemented (#1480).
* TruffleRuby now automatically detects native access and threading permissions from the `Context` API, and can run code with no permissions given (`Context.create()`).

Bug fixes:

* FFI::Pointer now does the correct range checks for signed and unsigned values.
* Allow signal `0` to be used with `Process.kill` (#1474).
* `IO#dup` now properly sets the new `IO` instance to be close-on-exec.
* `IO#reopen` now properly resets the receiver to be close-on-exec.
* `StringIO#set_encoding` no longer raises an exception if the underlying `String` is frozen (#1473).
* Fix handling of `Symbol` encodings in `Marshal#dump` and `Marshal#load` (#1530).

Compatibility:

* Implemented `Dir.each_child`.
* Adding missing support for the `close_others` option to `exec` and `spawn`.
* Implemented the missing `MatchData#named_captures` method (#1512).

Changes:

* `Process::CLOCK_` constants have been given the same value as in standard Ruby.

Performance:

* Sped up accesses to native memory through FFI::Pointer.
* All core files now make use of frozen `String` literals, reducing the number of `String` allocations for core methods.
* New -Xclone.disable option to disable all manual cloning.

# 1.0 RC 10, 5 December 2018

New features:

* The `nkf` and `kconv` standard libraries were added (#1439).
* `Mutex` and `ConditionVariable` have a new fast path for acquiring locks that are unlocked.
* `Queue` and `SizedQueue`, `#close` and `#closed?`, have been implemented.
* `Kernel#clone(freeze)` has been implemented (#1454).
* `Warning.warn` has been implemented (#1470).
* `Thread.report_on_exception` has been implemented (#1476).
* The emulation symbols for `Process.clock_gettime` have been implemented.

Bug fixes:

* Added `rb_eEncodingError` for C extensions (#1437).
* Fixed race condition when creating threads (#1445).
* Handle `exception: false` for IO#write_nonblock (#1457, @ioquatix).
* Fixed `Socket#connect_nonblock` for the `EISCONN` case (#1465, @ioquatix).
* `File.expand_path` now raises an exception for a non-absolute user-home.
* `ArgumentError` messages now better match MRI (#1467).
* Added support for `:float_millisecond`, `:millisecond`, and `:second` time units to `Process.clock_gettime` (#1468).
* Fixed backtrace of re-raised exceptions (#1459).
* Updated an exception message in Psych related to loading a non-existing class so that it now matches MRI.
* Fixed a JRuby-style Java interop compatibility issue seen in `test-unit`.
* Fixed problem with calling `warn` if `$stderr` has been reassigned.
* Fixed definition of `RB_ENCODING_GET_INLINED` (#1440).

Changes:

* Timezone messages are now logged at `CONFIG` level, use `-Xlog=CONFIG` to debug if the timezone is incorrectly shown as `UTC`.

# 1.0 RC 9, 5 November 2018

Security:

* CVE-2018-16396, *tainted flags are not propagated in Array#pack and String#unpack with some directives* has been mitigated by adding additional taint operations.

New features:

* LLVM for Oracle Linux 7 can now be installed without building from source.

Bug fixes:

* Times can now be created with UTC offsets in `+/-HH:MM:SS` format.
* `Proc#to_s` now has `ASCII-8BIT` as its encoding instead of the incorrect `UTF-8`.
* `String#%` now has the correct encoding for `UTF-8` and `US-ASCII` format strings, instead of the incorrect `ASCII-8BIT`.
* Updated `BigDecimal#to_s` to use `e` instead of `E` for exponent notation.
* Fixed `BigDecimal#to_s` to allow `f` as a format flag to indicate conventional floating point notation. Previously only `F` was allowed.

Changes:

* The supported version of LLVM for Oracle Linux has been updated from 3.8 to 4.0.
* `mysql2` is now patched to avoid a bug in passing `NULL` to `rb_scan_args`, and now passes the majority of its test suite.
* The post-install script now automatically detects if recompiling the OpenSSL C extension is needed. The post-install script should always be run in TravisCI as well, see `doc/user/standalone-distribution.md`.
* Detect when the system libssl is incompatible more accurately and add instructions on how to recompile the extension.

# 1.0 RC 8, 19 October 2018

New features:

* `Java.synchronized(object) { }` and `TruffleRuby.synchronized(object) { }` methods have been added.
* Added a `TruffleRuby::AtomicReference` class.
* Ubuntu 18.04 LTS is now supported.
* macOS 10.14 (Mojave) is now supported.

Changes:

* Random seeds now use Java's `NativePRNGNonBlocking`.
* The supported version of Fedora is now 28, upgraded from 25.
* The FFI gem has been updated from 1.9.18 to 1.9.25.
* JCodings has been updated from 1.0.30 to 1.0.40.
* Joni has been updated from 2.1.16 to 2.1.25.

Performance:

* Performance of setting the last exception on a thread has now been improved.

# 1.0 RC 7, 3 October 2018

New features:

* Useful `inspect` strings have been added for more foreign objects.
* The C extension API now defines a preprocessor macro `TRUFFLERUBY`.
* Added the rbconfig/sizeof native extension for better MRI compatibility.
* Support for `pg` 1.1. The extension now compiles successfully, but may still have issues with some datatypes.

Bug fixes:

* `readline` can now be interrupted by the interrupt signal (Ctrl+C). This fixes Ctrl+C to work in IRB.
* Better compatibility with C extensions due to a new "managed struct" type.
* Fixed compilation warnings which produced confusing messages for end users (#1422).
* Improved compatibility with Truffle polyglot STDIO.
* Fixed version check preventing TruffleRuby from working with Bundler 2.0 and later (#1413).
* Fixed problem with `Kernel.public_send` not tracking its caller properly (#1425).
* `rb_thread_call_without_gvl()` no longer holds the C-extensions lock.
* Fixed `caller_locations` when called inside `method_added`.
* Fixed `mon_initialize` when called inside `initialize_copy` (#1428).
* `Mutex` correctly raises a `TypeError` when trying to serialize with `Marshal.dump`.

Performance:

* Reduced memory footprint for private/internal AST nodes.
* Increased the number of cases in which string equality checks will become compile-time constants.
* Major performance improvement for exceptional paths where the rescue body does not access the exception object (e.g., `x.size rescue 0`).

Changes:

* Many clean-ups to our internal patching mechanism used to make some native extensions run on TruffleRuby.
* Removed obsoleted patches for Bundler compatibility now that Bundler 1.16.5 has built-in support for TruffleRuby.
* Reimplemented exceptions and other APIs that can return a backtrace to use Truffle's lazy stacktraces API.

# 1.0 RC 6, 3 September 2018

New features:

* `Polyglot.export` can now be used with primitives, and will now convert strings to Java, and `.import` will convert them from Java.
* Implemented `--encoding`, `--external-encoding`, `--internal-encoding`.
* `rb_object_tainted` and similar C functions have been implemented.
* `rb_struct_define_under` has been implemented.
* `RbConfig::CONFIG['sysconfdir']` has been implemented.
* `Etc` has been implemented (#1403).
* The `-Xcexts=false` option disables C extensions.
* Instrumentation such as the CPUSampler reports methods in a clearer way like `Foo#bar`, `Gem::Specification.each_spec`, `block in Foo#bar` instead of just `bar`, `each_spec`, `block in bar` (which is what MRI displays in backtraces).
* TruffleRuby is now usable as a JSR 223 (`javax.script`) language.
* A migration guide from JRuby (`doc/user/jruby-migration.md`) is now included.
* `kind_of?` works as an alias for `is_a?` on foreign objects.
* Boxed foreign strings unbox on `to_s`, `to_str`, and `inspect`.

Bug fixes:

* Fix false-positive circular warning during autoload.
* Fix Truffle::AtomicReference for `concurrent-ruby`.
* Correctly look up `llvm-link` along `clang` and `opt` so it is no longer needed to add LLVM to `PATH` on macOS for Homebrew and MacPorts.
* Fix `alias` to work when in a refinement module (#1394).
* `Array#reject!` no longer truncates the array if the block raises an exception for an element.
* WeakRef now has the same inheritance and methods as MRI's version.
* Support `-Wl` linker argument for C extensions. Fixes compilation of`mysql2` and `pg`.
* Using `Module#const_get` with a scoped argument will now correctly autoload the constant if needed.
* Loaded files are read as raw bytes, rather than as a UTF-8 string and then converted back into bytes.
* Return 'DEFAULT' for `Signal.trap(:INT) {}`. Avoids a backtrace when quitting a Sinatra server with Ctrl+C.
* Support `Signal.trap('PIPE', 'SYSTEM_DEFAULT')`, used by the gem `rouge` (#1411).
* Fix arity checks and handling of arity `-2` for `rb_define_method()`.
* Setting `$SAFE` to a negative value now raises a `SecurityError`.
* The offset of `DATA` is now correct in the presence of heredocs.
* Fix double-loading of the `json` gem, which led to duplicate constant definition warnings.
* Fix definition of `RB_NIL_P` to be early enough. Fixes compilation of `msgpack`.
* Fix compilation of megamorphic interop calls.
* `Kernel#singleton_methods` now correctly ignores prepended modules of non-singleton classes. Fixes loading `sass` when `activesupport` is loaded.
* Object identity numbers should never be negative.

Performance:

* Optimize keyword rest arguments (`def foo(**kwrest)`).
* Optimize rejected (non-Symbol keys) keyword arguments.
* Source `SecureRandom.random_bytes` from `/dev/urandom` rather than OpenSSL.
* C extension bitcode is no longer encoded as Base64 to pass it to Sulong.
* Faster `String#==` using vectorization.

Changes:

* Clarified that all sources that come in from the Polyglot API `eval` method will be treated as UTF-8, and cannot be re-interpreted as another encoding using a magic comment.
* The `-Xembedded` option can now be set set on the launcher command line.
* The `-Xplatform.native=false` option can now load the core library, by enabling `-Xpolyglot.stdio`.
* `$SAFE` and `Thread#safe_level` now cannot be set to `1` - raising an error rather than warning as before. `-Xsafe` allows it to be set, but there are still no checks.
* Foreign objects are now printed as `#<Foreign:system-identity-hash-code>`, except for foreign arrays which are now printed as `#<Foreign [elements...]>`.
* Foreign objects `to_s` now calls `inspect` rather than Java's `toString`.
* The embedded configuration (`-Xembedded`) now warns about features which may not work well embedded, such as signals.
* The `-Xsync.stdio` option has been removed - use standard Ruby `STDOUT.sync = true` in your program instead.

# 1.0 RC 5, 3 August 2018

New features:

* It is no longer needed to add LLVM (`/usr/local/opt/llvm@4/bin`) to `PATH` on macOS.
* Improve error message when LLVM, `clang` or `opt` is missing.
* Automatically find LLVM and libssl with MacPorts on macOS (#1386).
* `--log.ruby.level=` can be used to set the log level from any launcher.
* Add documentation about installing with Ruby managers/installers and how to run TruffleRuby in CI such as TravisCI (#1062, #1070).
* `String#unpack1` has been implemented.

Bug fixes:

* Allow any name for constants with `rb_const_get()`/`rb_const_set()` (#1380).
* Fix `defined?` with an autoload constant to not raise but return `nil` if the autoload fails (#1377).
* Binary Ruby Strings can now only be converted to Java Strings if they only contain US-ASCII characters. Otherwise, they would produce garbled Java Strings (#1376).
* `#autoload` now correctly calls `main.require(path)` dynamically.
* Hide internal file from user-level backtraces (#1375).
* Show caller information in warnings from the core library (#1375).
* `#require` and `#require_relative` should keep symlinks in `$"` and `__FILE__` (#1383).
* Random seeds now always come directly from `/dev/urandom` for MRI compatibility.
* SIGINFO, SIGEMT and SIGPWR are now defined (#1382).
* Optional and operator assignment expressions now return the value assigned, not the value returned by an assignment method (#1391).
* `WeakRef.new` will now return the correct type of object, even if `WeakRef` is subclassed (#1391).
* Resolving constants in prepended modules failed, this has now been fixed (#1391).
* Send and `Symbol#to_proc` now take account of refinements at their call sites (#1391).
* Better warning when the timezone cannot be found on WSL (#1393).
* Allow special encoding names in `String#force_encoding` and raise an exception on bad encoding names (#1397).
* Fix `Socket.getifaddrs` which would wrongly return an empty array (#1375).
* `Binding` now remembers the file and line at which it was created for `#eval`. This is notably used by `pry`'s `binding.pry`.
* Resolve symlinks in `GEM_HOME` and `GEM_PATH` to avoid related problems (#1383).
* Refactor and fix `#autoload` so other threads see the constant defined while the autoload is in progress (#1332).
* Strings backed by `NativeRope`s now make a copy of the rope when `dup`ed.
* `String#unpack` now taints return strings if the format was tainted, and now does not taint the return array if the format was tainted.
* Lots of fixes to `Array#pack` and `String#unpack` tainting, and a better implementation of `P` and `p`.
* Array literals could evaluate an element twice under some circumstances. This has now been fixed.

Performance:

* Optimize required and optional keyword arguments.
* `rb_enc_to_index` is now faster by eliminating an expensive look-up.

Changes:

* `-Xlog=` now needs log level names to be upper case.
* `-Dtruffleruby.log` and `TRUFFLERUBY_LOG` have been removed - use `-Dpolyglot.log.ruby.level`.
* The log format, handlers, etc are now managed by the Truffle logging system.
* The custom log levels `PERFORMANCE` and `PATCH` have been removed.

# 1.0 RC 4, 18 July 2018

*TruffleRuby was not updated in RC 4*

# 1.0 RC 3, 2 July 2018

New features:

* `is_a?` can be called on foreign objects.

Bug fixes:

* It is no longer needed to have `ruby` in `$PATH` to run the post-install hook.
* `Qnil`/`Qtrue`/`Qfalse`/`Qundef` can now be used as initial value for global variables in C extensions.
* Fixed error message when the runtime libssl has no SSLv2 support (on Ubuntu 16.04 for instance).
* `RbConfig::CONFIG['extra_bindirs']` is now a String as other RbConfig values.
* `SIGPIPE` is correctly caught on SubstrateVM, and the corresponding write() raises `Errno::EPIPE` when the read end of a pipe or socket is closed.
* Use the magic encoding comment for determining the source encoding when using eval().
* Fixed a couple bugs where the encoding was not preserved correctly.

Performance:

* Faster stat()-related calls, by returning the relevant field directly and avoiding extra allocations.
* `rb_str_new()`/`rb_str_new_cstr()` are much faster by avoiding extra copying and allocations.
* `String#{sub,sub!}` are faster in the common case of an empty replacement string.
* Eliminated many unnecessary memory copy operations when reading from `IO` with a delimiter (e.g., `IO#each`), leading to overall improved `IO` reading for common use cases such as iterating through lines in a `File`.
* Use the byte[] of the given Ruby String when calling eval() directly for parsing.

# 1.0 RC 2, 6 June 2018

New features:

* We are now compatible with Ruby 2.4.4.
* `object.class` on a Java `Class` object will give you an object on which you can call instance methods, rather than static methods which is what you get by default.
* The log level can now also be set with `-Dtruffleruby.log=info` or `TRUFFLERUBY_LOG=info`.
* `-Xbacktraces.raise` will print Ruby backtraces whenever an exception is raised.
* `Java.import name` imports Java classes as top-level constants.
* Coercion of foreign numbers to Ruby numbers now works.
* `to_s` works on all foreign objects and calls the Java `toString`.
* `to_str` will try to `UNBOX` and then re-try `to_str`, in order to provoke the unboxing of foreign strings.

Changes:

* The version string now mentions if you're running GraalVM Community Edition (`GraalVM CE`) or GraalVM Enterprise Edition (`GraalVM EE`).
* The inline JavaScript functionality `-Xinline_js` has been removed.
* Line numbers `< 0`, in the various eval methods, are now warned about, because we don't support these at all. Line numbers `> 1` are warned about (at the fine level) but they are shimmed by adding blank lines in front to get to the correct offset. Line numbers starting at `0` are also warned about at the fine level and set to `1` instead.
* The `erb` standard library has been patched to stop using a -1 line number.
* `-Xbacktraces.interleave_java` now includes all the trailing Java frames.
* Objects with a `[]` method, except for `Hash`, now do not return anything for `KEYS`, to avoid the impression that you could `READ` them. `KEYINFO` also returns nothing for these objects, except for `Array` where it returns information on indices.
* `String` now returns `false` for `HAS_KEYS`.
* The supported additional functionality module has been renamed from `Truffle` to `TruffleRuby`. Anything not documented in `doc/user/truffleruby-additions.md` should not be used.
* Imprecise wrong gem directory detection was replaced. TruffleRuby newly marks its gem directories with a marker file, and warns if you try to use TruffleRuby with a gem directory which is lacking the marker.

Bug fixes:

* TruffleRuby on SubstrateVM now correctly determines the system timezone.
* `Kernel#require_relative` now coerces the feature argument to a path and canonicalizes it before requiring, and it now uses the current directory as the directory for a synthetic file name from `#instance_eval`.

# 1.0 RC 1, 17 April 2018

New features:

* The Ruby version has been updated to version 2.3.7.

Security:

* CVE-2018-6914, CVE-2018-8779, CVE-2018-8780, CVE-2018-8777, CVE-2017-17742 and CVE-2018-8778 have been mitigated.

Changes:

* `RubyTruffleError` has been removed and uses replaced with standard exceptions.
* C++ libraries like `libc++` are now not needed if you don't run C++ extensions. `libc++abi` is now never needed. Documentation updated to make it more clear what the minimum requirements for pure Ruby, C extensions, and C++ extensions separately.
* C extensions are now built by default - `TRUFFLERUBY_CEXT_ENABLED` is assumed `true` unless set to `false`.
* The `KEYS` interop message now returns an array of Java strings, rather than Ruby strings. `KEYS` on an array no longer returns indices.
* `HAS_SIZE` now only returns `true` for `Array`.
* A method call on a foreign object that looks like an operator (the method name does not begin with a letter) will call `IS_BOXED` on the object and based on that will possibly `UNBOX` and convert to Ruby.
* Now using the native version of Psych.
* The supported version of LLVM on Oracle Linux has been dropped to 3.8.
* The supported version of Fedora has been dropped to 25, and the supported version of LLVM to 3.8, due to LLVM incompatibilities. The instructions for installing `libssl` have changed to match.

# 0.33, April 2018

New features:

* The Ruby version has been updated to version 2.3.6.
* Context pre-initialization with TruffleRuby `--native`, which significantly improves startup time and loads the `did_you_mean` gem ahead of time.
* The default VM is changed to SubstrateVM, where the startup is significantly better. Use `--jvm` option for full JVM VM.
* The `Truffle::Interop` module has been replaced with a new `Polyglot` module which is designed to use more idiomatic Ruby syntax rather than explicit methods. A [new document](doc/user/polyglot.md) describes polyglot programming at a higher level.
* The `REMOVABLE`, `MODIFIABLE` and `INSERTABLE` Truffle interop key info flags have been implemented.
* `equal?` on foreign objects will check if the underlying objects are equal if both are Java interop objects.
* `delete` on foreign objects will send `REMOVE`, `size` will send `GET_SIZE`, and `keys` will send `KEYS`. `respond_to?(:size)` will send `HAS_SIZE`, `respond_to?(:keys)` will send `HAS_KEYS`.
* Added a new Java-interop API similar to the one in the Nashorn JavaScript implementation, as also implemented by Graal.js. The `Java.type` method returns a Java class object on which you can use normal interop methods. Needs the `--jvm` flag to be used.
* Supported and tested versions of LLVM for different platforms have been more precisely [documented](doc/user/installing-llvm.md).

Changes:

* Interop semantics of `INVOKE`, `READ`, `WRITE`, `KEYS` and `KEY_INFO` have changed significantly, so that `INVOKE` maps to Ruby method calls, `READ` calls `[]` or returns (bound) `Method` objects, and `WRITE` calls `[]=`.

Performance:

* `Dir.glob` is much faster and more memory efficient in cases that can reduce to direct filename lookups.
* `SecureRandom` now defers loading OpenSSL until it's needed, reducing time to load `SecureRandom`.
* `Array#dup` and `Array#shift` have been made constant-time operations by sharing the array storage and keeping a starting index.

Bug fixes:

* Interop key-info works with non-string-like names.

Internal changes:

* Changes to the lexer and translator to reduce regular expression calls.
* Some JRuby sources have been updated to 9.1.13.0.

# 0.32, March 2018

New features:

* A new embedded configuration is used when TruffleRuby is used from another language or application. This disables features like signals which may conflict with the embedding application, and threads which may conflict with other languages, and enables features such as the use of polyglot IO streams.

Performance:

* Conversion of ASCII-only Ruby strings to Java strings is now faster.
* Several operations on multi-byte character strings are now faster.
* Native I/O reads are about 22% faster.

Bug fixes:

* The launcher accepts `--native` and similar options in  the `TRUFFLERUBYOPT` environment variable.

Internal changes:

* The launcher is now part of the TruffleRuby repository, rather than part of the GraalVM repository.
* `ArrayBuilderNode` now uses `ArrayStrategies` and `ArrayMirrors` to remove direct knowledge of array storage.
* `RStringPtr` and `RStringPtrEnd` now report as pointers for interop purposes, fixing several issues with `char *` usage in C extensions.<|MERGE_RESOLUTION|>--- conflicted
+++ resolved
@@ -21,11 +21,8 @@
 * Implemented `strtod` and `ruby_strtod` (#2007).
 * Fix detection of `#find_type` in FFI to ignore `MakeMakefile#find_type` from `mkmf` (#1896, #2010).
 * Implemented `rb_uv_to_utf8` (#1998).
-<<<<<<< HEAD
 * Implemented `rb_str_cat_cstr`.
-=======
 * Implemented `rb_fstring`.
->>>>>>> f7c1549d
 
 Performance:
 
