--- conflicted
+++ resolved
@@ -2,14 +2,12 @@
 
 # 1.0 RC 4
 
-<<<<<<< HEAD
 * #autoload now correctly calls main.require(path) dynamically.
 * It is no longer needed to add LLVM (`/usr/local/opt/llvm@4/bin`) to PATH on macOS.
 Bug fixes:
 
 * Random seeds now always come directly from `/dev/urandom` for MRI
   compatibility.
-=======
 New features:
 * It is no longer needed to add LLVM (`/usr/local/opt/llvm@4/bin`) to `PATH` on macOS.
 * Improve error message when LLVM, `clang` or `opt` is missing.
@@ -26,7 +24,6 @@
 
 Performance:
 * Optimize required keyword arguments.
->>>>>>> 810f1c64
 
 # 1.0 RC 3
 
